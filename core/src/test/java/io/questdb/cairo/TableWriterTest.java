/*******************************************************************************
 *     ___                  _   ____  ____
 *    / _ \ _   _  ___  ___| |_|  _ \| __ )
 *   | | | | | | |/ _ \/ __| __| | | |  _ \
 *   | |_| | |_| |  __/\__ \ |_| |_| | |_) |
 *    \__\_\\__,_|\___||___/\__|____/|____/
 *
 *  Copyright (c) 2014-2019 Appsicle
 *  Copyright (c) 2019-2020 QuestDB
 *
 *  Licensed under the Apache License, Version 2.0 (the "License");
 *  you may not use this file except in compliance with the License.
 *  You may obtain a copy of the License at
 *
 *  http://www.apache.org/licenses/LICENSE-2.0
 *
 *  Unless required by applicable law or agreed to in writing, software
 *  distributed under the License is distributed on an "AS IS" BASIS,
 *  WITHOUT WARRANTIES OR CONDITIONS OF ANY KIND, either express or implied.
 *  See the License for the specific language governing permissions and
 *  limitations under the License.
 *
 ******************************************************************************/

package io.questdb.cairo;

import io.questdb.cairo.sql.Record;
import io.questdb.cairo.sql.RecordCursor;
import io.questdb.cairo.vm.AppendOnlyVirtualMemory;
import io.questdb.cairo.vm.ContiguousVirtualMemory;
import io.questdb.cairo.vm.PagedMappedReadWriteMemory;
import io.questdb.log.Log;
import io.questdb.log.LogFactory;
import io.questdb.std.*;
import io.questdb.std.datetime.DateFormat;
import io.questdb.std.datetime.DateLocale;
import io.questdb.std.datetime.DateLocaleFactory;
import io.questdb.std.datetime.microtime.TimestampFormatCompiler;
import io.questdb.std.datetime.microtime.TimestampFormatUtils;
import io.questdb.std.str.LPSZ;
import io.questdb.std.str.NativeLPSZ;
import io.questdb.std.str.Path;
import io.questdb.test.tools.TestUtils;
import org.junit.Assert;
import org.junit.Test;

import java.util.concurrent.atomic.AtomicInteger;

public class TableWriterTest extends AbstractCairoTest {

    public static final String PRODUCT = "product";
    private static final FilesFacade FF = FilesFacadeImpl.INSTANCE;
    private static final Log LOG = LogFactory.getLog(TableWriterTest.class);

    @Test
    public void tesFrequentCommit() throws Exception {
        TestUtils.assertMemoryLeak(() -> {
            int N = 100000;
            create(FF, PartitionBy.NONE, N);
            try (TableWriter writer = new TableWriter(configuration, PRODUCT)) {

                long ts = TimestampFormatUtils.parseTimestamp("2013-03-04T00:00:00.000Z");

                Rnd rnd = new Rnd();
                for (int i = 0; i < N; i++) {
                    ts = populateRow(writer, ts, rnd, 60L * 60000L * 1000L);
                    writer.commit();
                }
            }
        });
    }

    @Test
    public void testAddColumnAndFailToReadTopFile() throws Exception {
        TestUtils.assertMemoryLeak(() -> {
            int N = 10000;
            create(FF, PartitionBy.DAY, N);
            try (TableWriter writer = new TableWriter(configuration, PRODUCT)) {
                long ts = TimestampFormatUtils.parseTimestamp("2013-03-04T00:00:00.000Z");
                Rnd rnd = new Rnd();
                populateProducts(writer, rnd, ts, N, 60000 * 1000L);
                writer.addColumn("xyz", ColumnType.STRING);
                Assert.assertEquals(N, writer.size());
            }

            class X extends FilesFacadeImpl {
                long fd = -1;

                @Override
                public long openRO(LPSZ name) {
                    if (Chars.endsWith(name, "xyz.top")) {
                        return this.fd = super.openRO(name);
                    }
                    return super.openRO(name);
                }

                @Override
                public long read(long fd, long buf, long len, long offset) {
                    if (fd == this.fd) {
                        this.fd = -1;
                        return -1;
                    }
                    return super.read(fd, buf, len, offset);
                }
            }

            final X ff = new X();
            try {
                new TableWriter(new DefaultCairoConfiguration(root) {
                    @Override
                    public FilesFacade getFilesFacade() {
                        return ff;
                    }
                }, PRODUCT);
                Assert.fail();
            } catch (CairoException ignore) {

            }
        });
    }

    @Test
    public void testAddColumnAndOpenWriterByDay() throws Exception {
        testAddColumnAndOpenWriter(PartitionBy.DAY, 1000);
    }

    @Test
    public void testAddColumnAndOpenWriterByMonth() throws Exception {
        testAddColumnAndOpenWriter(PartitionBy.MONTH, 1000);
    }

    @Test
    public void testAddColumnAndOpenWriterByYear() throws Exception {
        testAddColumnAndOpenWriter(PartitionBy.YEAR, 1000);
    }

    @Test
    public void testAddColumnAndOpenWriterNonPartitioned() throws Exception {
        testAddColumnAndOpenWriter(PartitionBy.NONE, 100000);
    }

    @Test
    public void testAddColumnCannotRemoveMeta() throws Exception {
        class X extends FilesFacadeImpl {
            @Override
            public long openRW(LPSZ name) {
                if (Chars.endsWith(name, "abc.d")) {
                    return -1;
                }
                return super.openRW(name);
            }

            @Override
            public boolean remove(LPSZ name) {
                return !Chars.endsWith(name, TableUtils.META_FILE_NAME) && super.remove(name);
            }
        }
        testUnrecoverableAddColumn(new X());
    }

    @Test
    public void testAddColumnCannotRenameMeta() throws Exception {
        testAddColumnRecoverableFault(new MetaRenameDenyingFacade());
    }

    @Test
    public void testAddColumnCannotRenameMetaSwap() throws Exception {
        testAddColumnRecoverableFault(new SwapMetaRenameDenyingFacade());
    }

    @Test
    public void testAddColumnCannotRenameMetaSwapAndUseIndexedPrevMeta() throws Exception {
        FilesFacade ff = new SwapMetaRenameDenyingFacade() {
            int count = 5;

            @Override
            public boolean rename(LPSZ from, LPSZ to) {
                return (!Chars.contains(to, TableUtils.META_PREV_FILE_NAME) || --count <= 0) && super.rename(from, to);
            }
        };
        testAddColumnRecoverableFault(ff);
    }

    @Test
    public void testAddColumnCannotTouchSymbolMapFile() throws Exception {
        FilesFacade ff = new FilesFacadeImpl() {
            @Override
            public boolean touch(LPSZ path) {
                return !Chars.endsWith(path, "abc.c") && super.touch(path);
            }
        };
        testAddColumnRecoverableFault(ff);
    }

    @Test
    public void testAddColumnCommitPartitioned() throws Exception {
        int count = 10000;
        create(FF, PartitionBy.DAY, count);
        Rnd rnd = new Rnd();
        long interval = 60000L * 1000L;
        long ts = TimestampFormatUtils.parseTimestamp("2013-03-04T00:00:00.000Z");
        try (TableWriter writer = new TableWriter(configuration, PRODUCT)) {
            ts = populateProducts(writer, rnd, ts, count, interval);
            Assert.assertEquals(count, writer.size());
            writer.addColumn("abc", ColumnType.STRING);
            // add more data including updating new column
            ts = populateTable2(rnd, writer, ts, count, interval);
            Assert.assertEquals(2 * count, writer.size());
            writer.rollback();
        }

        // append more
        try (TableWriter writer = new TableWriter(configuration, PRODUCT)) {
            populateTable2(rnd, writer, ts, count, interval);
            writer.commit();
            Assert.assertEquals(2 * count, writer.size());
        }
    }

    @Test
    public void testAddColumnDuplicate() throws Exception {
        long ts = populateTable(FF, PartitionBy.MONTH);
        try (TableWriter writer = new TableWriter(configuration, PRODUCT)) {
            try {
                writer.addColumn("supplier", ColumnType.BOOLEAN);
                Assert.fail();
            } catch (CairoException ignore) {
            }
            populateProducts(writer, new Rnd(), ts, 10000, 6000 * 1000L);
            writer.commit();
            Assert.assertEquals(20000, writer.size());
        }
    }

    @Test
    public void testAddColumnFailToRemoveSymbolMapFiles() throws Exception {
        // simulate existence of _meta.swp
        testAddColumnRecoverableFault(new FilesFacadeImpl() {

            @Override
            public boolean exists(LPSZ path) {
                return Chars.endsWith(path, "abc.k") || super.exists(path);
            }

            @Override
            public boolean remove(LPSZ name) {
                return !Chars.endsWith(name, "abc.k") && super.remove(name);
            }
        });
    }

    @Test
    public void testAddColumnFileOpenFail() throws Exception {
        // simulate existence of _meta.swp
        testAddColumnRecoverableFault(new FilesFacadeImpl() {
            @Override
            public long openRW(LPSZ name) {
                if (Chars.endsWith(name, "abc.d")) {
                    return -1;
                }
                return super.openRW(name);
            }
        });
    }

    @Test
    public void testAddColumnFileOpenFail2() throws Exception {
        testAddColumnRecoverableFault(new FilesFacadeImpl() {
            @Override
            public long openRW(LPSZ name) {
                if (Chars.endsWith(name, "abc.k")) {
                    return -1;
                }
                return super.openRW(name);
            }
        });
    }

    @Test
    public void testAddColumnFileOpenFail3() throws Exception {
        // simulate existence of _meta.swp
        testUnrecoverableAddColumn(new FilesFacadeImpl() {
            int count = 1;

            @Override
            public long openRW(LPSZ name) {
                if (Chars.endsWith(name, "abc.d")) {
                    return -1;
                }
                return super.openRW(name);
            }

            @Override
            public boolean rename(LPSZ from, LPSZ to) {
                return !(Chars.endsWith(from, TableUtils.META_PREV_FILE_NAME) && --count == 0) && super.rename(from, to);
            }
        });
    }

    @Test
    public void testAddColumnFileOpenFail4() throws Exception {
        testAddColumnRecoverableFault(new FilesFacadeImpl() {
            @Override
            public long openRW(LPSZ name) {
                if (Chars.endsWith(name, "abc.d")) {
                    return -1;
                }
                return super.openRW(name);
            }
        });
    }

    @Test
    public void testAddColumnFileOpenFailAndIndexedPrev() throws Exception {
        // simulate existence of _meta.swp
        testUnrecoverableAddColumn(new FilesFacadeImpl() {
            int count = 2;
            int toCount = 5;

            @Override
            public long openRW(LPSZ name) {
                if (Chars.endsWith(name, "abc.d")) {
                    return -1;
                }
                return super.openRW(name);
            }

            @Override
            public boolean rename(LPSZ from, LPSZ to) {
                return (!Chars.contains(from, TableUtils.META_PREV_FILE_NAME) || --count <= 0) && (!Chars.contains(to, TableUtils.META_PREV_FILE_NAME) || --toCount <= 0) && super.rename(from, to);
            }
        });
    }

    @Test
    public void testAddColumnHavingTroubleCreatingMetaSwap() throws Exception {
        int N = 10000;
        create(FF, PartitionBy.DAY, N);
        FilesFacade ff = new FilesFacadeImpl() {

            int count = 5;

            @Override
            public boolean exists(LPSZ path) {
                return Chars.contains(path, TableUtils.META_SWAP_FILE_NAME) || super.exists(path);
            }

            @Override
            public boolean remove(LPSZ name) {
                if (Chars.contains(name, TableUtils.META_SWAP_FILE_NAME)) {
                    return --count < 0;
                }
                return super.remove(name);
            }
        };

        try (TableWriter writer = new TableWriter(new DefaultCairoConfiguration(root) {
            @Override
            public FilesFacade getFilesFacade() {
                return ff;
            }
        }, PRODUCT)) {
            writer.addColumn("xyz", ColumnType.STRING);
            long ts = TimestampFormatUtils.parseTimestamp("2013-03-04T00:00:00.000Z");

            Rnd rnd = new Rnd();
            populateProducts(writer, rnd, ts, N, 6 * 60000 * 1000L);
            writer.commit();
            Assert.assertEquals(N, writer.size());
        }
    }

    @Test
    public void testAddColumnMetaOpenFail() throws Exception {
        testUnrecoverableAddColumn(new FilesFacadeImpl() {
            int counter = 2;

            @Override
            public long openRO(LPSZ name) {
                if (Chars.endsWith(name, TableUtils.META_FILE_NAME) && --counter == 0) {
                    return -1L;
                }
                return super.openRO(name);
            }
        });
    }

    @Test
    public void testAddColumnNonPartitioned() throws Exception {
        int N = 100000;
        create(FF, PartitionBy.NONE, N);
        try (TableWriter writer = new TableWriter(configuration, PRODUCT)) {
            writer.addColumn("xyz", ColumnType.STRING);
            long ts = TimestampFormatUtils.parseTimestamp("2013-03-04T00:00:00.000Z");

            Rnd rnd = new Rnd();
            populateProducts(writer, rnd, ts, N, 60L * 60000L * 1000L);
            writer.commit();
            Assert.assertEquals(N, writer.size());
        }
    }

    @Test
    public void testAddColumnPartitioned() throws Exception {
        int N = 10000;
        create(FF, PartitionBy.DAY, N);
        try (TableWriter writer = new TableWriter(configuration, PRODUCT)) {
            writer.addColumn("xyz", ColumnType.STRING);
            long ts = TimestampFormatUtils.parseTimestamp("2013-03-04T00:00:00.000Z");

            Rnd rnd = new Rnd();
            populateProducts(writer, rnd, ts, N, 60000 * 1000L);
            writer.commit();
            Assert.assertEquals(N, writer.size());
        }
    }

    @Test
    public void testAddColumnRepairFail() throws Exception {
        class X extends FilesFacadeImpl {
            int counter = 2;

            @Override
            public long openRO(LPSZ name) {
                if (Chars.endsWith(name, TableUtils.META_FILE_NAME) && --counter == 0) {
                    return -1L;
                }
                return super.openRO(name);
            }

            @Override
            public boolean remove(LPSZ name) {
                return !Chars.endsWith(name, TableUtils.META_FILE_NAME) && super.remove(name);
            }
        }
        testAddColumnErrorFollowedByRepairFail(new X());
    }

    @Test
    public void testAddColumnRepairFail2() throws Exception {
        class X extends FilesFacadeImpl {
            int counter = 2;

            @Override
            public long openRO(LPSZ name) {
                if (Chars.endsWith(name, TableUtils.META_FILE_NAME) && --counter == 0) {
                    return -1L;
                }
                return super.openRO(name);
            }

            @Override
            public boolean rename(LPSZ from, LPSZ to) {
                return !Chars.endsWith(from, TableUtils.META_PREV_FILE_NAME) && super.rename(from, to);
            }
        }
        testAddColumnErrorFollowedByRepairFail(new X());
    }

    @Test
    public void testAddColumnSwpFileDelete() throws Exception {

        TestUtils.assertMemoryLeak(() -> {
            populateTable(FF);
            // simulate existence of _meta.swp

            class X extends FilesFacadeImpl {
                boolean deleteAttempted = false;

                @Override
                public boolean exists(LPSZ path) {
                    return Chars.endsWith(path, TableUtils.META_SWAP_FILE_NAME) || super.exists(path);
                }

                @Override
                public boolean remove(LPSZ name) {
                    if (Chars.endsWith(name, TableUtils.META_SWAP_FILE_NAME)) {
                        return deleteAttempted = true;
                    }
                    return super.remove(name);
                }
            }

            X ff = new X();

            try (TableWriter writer = new TableWriter(new DefaultCairoConfiguration(root) {
                @Override
                public FilesFacade getFilesFacade() {
                    return ff;
                }
            }, PRODUCT)) {
                Assert.assertEquals(12, writer.columns.size());
                writer.addColumn("abc", ColumnType.STRING);
                Assert.assertEquals(14, writer.columns.size());
                Assert.assertTrue(ff.deleteAttempted);
            }
        });
    }

    @Test
    public void testAddColumnSwpFileDeleteFail() throws Exception {
        // simulate existence of _meta.swp
        testAddColumnRecoverableFault(new FilesFacadeImpl() {
            @Override
            public boolean exists(LPSZ path) {
                return Chars.contains(path, TableUtils.META_SWAP_FILE_NAME) || super.exists(path);
            }

            @Override
            public boolean remove(LPSZ name) {
                return !Chars.contains(name, TableUtils.META_SWAP_FILE_NAME) && super.remove(name);
            }
        });
    }

    @Test
    public void testAddColumnSwpFileMapFail() throws Exception {
        testAddColumnRecoverableFault(new FilesFacadeImpl() {
            long fd = -1;

            @Override
            public long mmap(long fd, long len, long offset, int mode) {
                if (fd == this.fd) {
                    this.fd = -1;
                    return -1;
                }
                return super.mmap(fd, len, offset, mode);
            }

            @Override
            public long openRW(LPSZ name) {
                if (Chars.endsWith(name, TableUtils.META_SWAP_FILE_NAME)) {
                    return fd = super.openRW(name);
                }
                return super.openRW(name);
            }
        });
    }

    @Test
    public void testAddColumnToNonEmptyNonPartitioned() throws Exception {
        int n = 10000;
        create(FF, PartitionBy.NONE, n);
        populateAndColumnPopulate(n);
    }

    @Test
    public void testAddColumnToNonEmptyPartitioned() throws Exception {
        int n = 10000;
        create(FF, PartitionBy.DAY, n);
        populateAndColumnPopulate(n);
    }

    @Test
    public void testAddColumnTopFileWriteFail() throws Exception {
        // simulate existence of _meta.swp
        testAddColumnRecoverableFault(new FilesFacadeImpl() {
            long fd = -1;

            @Override
            public long openRW(LPSZ name) {
                if (Chars.endsWith(name, "abc.top")) {
                    return fd = super.openRW(name);
                }
                return super.openRW(name);
            }

            @Override
            public long write(long fd, long address, long len, long offset) {
                if (fd == this.fd) {
                    this.fd = -1;
                    return -1;
                }
                return super.write(fd, address, len, offset);
            }
        });
    }

    @Test
    public void testAddIndexAndFailOnceByDay() throws Exception {

        final FilesFacade ff = new FilesFacadeImpl() {
            int count = 5;

            @Override
            public long openRO(LPSZ name) {
                if (Chars.endsWith(name, "supplier.d") && count-- == 0) {
                    return -1;
                }
                return super.openRO(name);
            }
        };

        final CairoConfiguration configuration = new DefaultCairoConfiguration(AbstractCairoTest.configuration.getRoot()) {
            @Override
            public FilesFacade getFilesFacade() {
                return ff;
            }
        };

        testAddIndexAndFailToIndexHalfWay(configuration, PartitionBy.DAY, 1000);
    }

    @Test
    public void testAddIndexAndFailOnceByNone() throws Exception {

        final FilesFacade ff = new FilesFacadeImpl() {
            int count = 1;

            @Override
            public boolean touch(LPSZ path) {
                if (Chars.endsWith(path, "supplier.v") && --count == 0) {
                    return false;
                }
                return super.touch(path);
            }
        };

        final CairoConfiguration configuration = new DefaultCairoConfiguration(AbstractCairoTest.configuration.getRoot()) {
            @Override
            public FilesFacade getFilesFacade() {
                return ff;
            }
        };

        testAddIndexAndFailToIndexHalfWay(configuration, PartitionBy.NONE, 500);
    }

    @Test
    public void testAddUnsupportedIndex() throws Exception {
        TestUtils.assertMemoryLeak(() -> {
            try (TableModel model = new TableModel(configuration, "x", PartitionBy.NONE)
                    .col("a", ColumnType.SYMBOL).cached(true)
                    .col("b", ColumnType.STRING)
                    .timestamp()) {
                CairoTestUtils.create(model);
            }

            final int N = 1000;
            try (TableWriter w = new TableWriter(configuration, "x")) {
                final Rnd rnd = new Rnd();
                for (int i = 0; i < N; i++) {
                    TableWriter.Row r = w.newRow();
                    r.putSym(0, rnd.nextChars(3));
                    r.putStr(1, rnd.nextChars(10));
                    r.append();
                }
                w.commit();

                try {
                    w.addColumn("c", ColumnType.STRING, 0, false, true, 1024, false);
                    Assert.fail();
                } catch (CairoException e) {
                    TestUtils.assertContains(e.getMessage(), "only supported");
                }

                for (int i = 0; i < N; i++) {
                    TableWriter.Row r = w.newRow();
                    r.putSym(0, rnd.nextChars(3));
                    r.putStr(1, rnd.nextChars(10));
                    r.append();
                }
                w.commit();

                // re-add column  with index flag switched off
                w.addColumn("c", ColumnType.STRING, 0, false, false, 0, false);
            }
        });
    }

    @Test
    public void testAddUnsupportedIndexCapacity() throws Exception {
        TestUtils.assertMemoryLeak(() -> {
            try (TableModel model = new TableModel(configuration, "x", PartitionBy.NONE)
                    .col("a", ColumnType.SYMBOL).cached(true)
                    .col("b", ColumnType.STRING)
                    .timestamp()) {
                CairoTestUtils.create(model);
            }

            final int N = 1000;
            try (TableWriter w = new TableWriter(configuration, "x")) {
                final Rnd rnd = new Rnd();
                for (int i = 0; i < N; i++) {
                    TableWriter.Row r = w.newRow();
                    r.putSym(0, rnd.nextChars(3));
                    r.putStr(1, rnd.nextChars(10));
                    r.append();
                }
                w.commit();

                try {
                    w.addColumn("c", ColumnType.SYMBOL, 0, false, true, 0, false);
                    Assert.fail();
                } catch (CairoException e) {
                    TestUtils.assertContains(e.getMessage(), "Invalid index value block capacity");
                }

                for (int i = 0; i < N; i++) {
                    TableWriter.Row r = w.newRow();
                    r.putSym(0, rnd.nextChars(3));
                    r.putStr(1, rnd.nextChars(10));
                    r.append();
                }
                w.commit();

                // re-add column  with index flag switched off
                w.addColumn("c", ColumnType.STRING, 0, false, false, 0, false);
            }
        });
    }

    @Test
    public void testAppendOutOfOrder() throws Exception {
        int N = 10000;
        create(FF, PartitionBy.NONE, N);
        testOutOfOrderRecordsFail(N);
    }

    @Test
    public void testAppendOutOfOrderPartitioned() throws Exception {
        int N = 10000;
        create(FF, PartitionBy.DAY, N);
        testOutOfOrderRecordsFail(N);
    }

    @Test
    public void testAppendOutOfOrderPartitionedNewerFirst() throws Exception {
        OutOfOrderUtils.initBuf();
        int N = 10000;
        create(FF, PartitionBy.DAY, N);
        testOutOfOrderRecordsNewerThanOlder(N, new DefaultCairoConfiguration(root) {
            @Override
            public boolean isOutOfOrderEnabled() {
                return true;
            }
        });
    }

    @Test
    public void testAutoCancelFirstRowNonPartitioned() throws Exception {
        int N = 10000;
        TestUtils.assertMemoryLeak(() -> {
            create(FF, PartitionBy.NONE, N);
            try (TableWriter writer = new TableWriter(configuration, PRODUCT)) {

                long ts = TimestampFormatUtils.parseTimestamp("2013-03-04T00:00:00.000Z");
                TableWriter.Row r = writer.newRow(ts);
                r.putInt(0, 1234);
                populateProducts(writer, new Rnd(), ts, N, 60 * 60000 * 1000L);
                Assert.assertEquals(N, writer.size());
            }
        });
    }

    @Test
    public void testCachedSymbol() {
        testSymbolCacheFlag(true);
    }

    @Test
    public void testCancelFailureFollowedByTableClose() throws Exception {
        TestUtils.assertMemoryLeak(() -> {
            final int N = 47;
            create(FF, PartitionBy.DAY, N);
            Rnd rnd = new Rnd();
            class X extends FilesFacadeImpl {
                long fd = -1;

                @Override
                public long openRW(LPSZ name) {
                    if (Chars.endsWith(name, "productName.i")) {
                        return fd = super.openRW(name);
                    }
                    return super.openRW(name);
                }

                @Override
                public long read(long fd, long buf, long len, long offset) {
                    if (fd == this.fd) {
                        this.fd = -1;
                        return -1;
                    }
                    return super.read(fd, buf, len, offset);
                }
            }

            X ff = new X();

            try (TableWriter writer = new TableWriter(new DefaultCairoConfiguration(root) {
                @Override
                public FilesFacade getFilesFacade() {
                    return ff;
                }
            }, PRODUCT)) {
                long ts = TimestampFormatUtils.parseTimestamp("2013-03-04T00:00:00.000Z");
                ts = populateProducts(writer, rnd, ts, N, 60 * 60000 * 1000L);
                writer.commit();
                Assert.assertEquals(N, writer.size());

                TableWriter.Row r = writer.newRow(ts + 60 * 60000 * 1000L);
                r.putInt(0, rnd.nextInt());
                try {
                    r.cancel();
                    Assert.fail();
                } catch (CairoException ignore) {
                }
            }

            try (TableWriter writer = new TableWriter(configuration, PRODUCT)) {
                Assert.assertEquals(N, writer.size());
            }
        });
    }

    @Test
    public void testCancelFirstRowFailurePartitioned() throws Exception {
        TestUtils.assertMemoryLeak(() -> {
            class X extends FilesFacadeImpl {
                boolean fail = false;

                @Override
                public long read(long fd, long buf, long len, long offset) {
                    if (fail) {
                        return -1;
                    }
                    return super.read(fd, buf, len, offset);
                }
            }

            X ff = new X();
            Rnd rnd = new Rnd();
            int N = 94;
            create(ff, PartitionBy.DAY, N);
            long increment = 60 * 60000 * 1000L;
            try (TableWriter writer = new TableWriter(new DefaultCairoConfiguration(root) {
                @Override
                public FilesFacade getFilesFacade() {
                    return ff;
                }
            }, PRODUCT)) {
                long ts = TimestampFormatUtils.parseTimestamp("2013-03-04T00:00:00.000Z");
                // add 48 hours
                ts = populateProducts(writer, rnd, ts, N / 2, increment);
                TableWriter.Row r = writer.newRow(ts += increment);
                r.putInt(0, rnd.nextPositiveInt());
                r.putStr(1, rnd.nextString(7));
                r.putSym(2, rnd.nextString(4));
                r.putSym(3, rnd.nextString(11));
                r.putDouble(4, rnd.nextDouble());

                ff.fail = true;
                try {
                    r.cancel();
                    Assert.fail();
                } catch (CairoException ignore) {
                }
                ff.fail = false;
                r.cancel();

                populateProducts(writer, rnd, ts, N / 2, increment);

                writer.commit();
                Assert.assertEquals(N, writer.size());
                Assert.assertEquals(6, getDirCount());
            }
        });
    }

    @Test
    public void testCancelFirstRowNonPartitioned() throws Exception {
        TestUtils.assertMemoryLeak(() -> {
            int N = 10000;
            create(FF, PartitionBy.NONE, N);
            try (TableWriter writer = new TableWriter(configuration, PRODUCT)) {

                long ts = TimestampFormatUtils.parseTimestamp("2013-03-04T00:00:00.000Z");


                TableWriter.Row r = writer.newRow(ts);
                r.putInt(0, 1234);
                r.cancel();

                populateProducts(writer, new Rnd(), ts, N, 60 * 60000 * 1000L);
                Assert.assertEquals(N, writer.size());
            }
        });
    }

    @Test
    public void testCancelFirstRowPartitioned() throws Exception {
        TestUtils.assertMemoryLeak(() -> {
            create(FF, PartitionBy.DAY, 4);
            try (TableWriter writer = new TableWriter(configuration, PRODUCT)) {
                long ts = TimestampFormatUtils.parseTimestamp("2013-03-04T00:00:00.000Z");
                TableWriter.Row r = writer.newRow(ts);
                r.cancel();
                writer.commit();
                Assert.assertEquals(0, writer.size());
                Assert.assertEquals(2, getDirCount());
            }
        });
    }

    @Test
    public void testCancelFirstRowPartitioned2() throws Exception {
        TestUtils.assertMemoryLeak(() -> {
            final long increment = 60 * 60000 * 1000L;
            Rnd rnd = new Rnd();
            int N = 94;
            create(FF, PartitionBy.DAY, N);
            try (TableWriter writer = new TableWriter(configuration, PRODUCT)) {
                long ts = TimestampFormatUtils.parseTimestamp("2013-03-04T00:00:00.000Z");
                // add 48 hours
                ts = populateProducts(writer, rnd, ts, N / 2, increment);

                TableWriter.Row r = writer.newRow(ts += increment);
                r.putInt(0, rnd.nextPositiveInt());
                r.putStr(1, rnd.nextString(7));
                r.putSym(2, rnd.nextString(4));
                r.putSym(3, rnd.nextString(11));
                r.putDouble(4, rnd.nextDouble());

                for (int i = 0; i < 1000; i++) {
                    r.cancel();
                }

                populateProducts(writer, rnd, ts, N / 2, increment);

                writer.commit();
                Assert.assertEquals(N, writer.size());
                Assert.assertEquals(6, getDirCount());
            }
        });
    }

    @Test
    public void testCancelMidPartition() throws Exception {
        TestUtils.assertMemoryLeak(() -> {
            final Rnd rnd = new Rnd();
            final int N = 10000;
            create(FF, PartitionBy.DAY, N);

            // this contraption will verify that all timestamps that are
            // supposed to be stored have matching partitions
            try (ContiguousVirtualMemory vmem = new ContiguousVirtualMemory(FF.getPageSize(), Integer.MAX_VALUE)) {
                try (TableWriter writer = new TableWriter(configuration, PRODUCT)) {
                    long ts = TimestampFormatUtils.parseTimestamp("2013-03-04T00:00:00.000Z");
                    int i = 0;

                    int cancelCount = 0;
                    while (i < N) {
                        TableWriter.Row r = writer.newRow(ts += 60000 * 1000L);
                        r.putInt(0, rnd.nextPositiveInt());
                        r.putStr(1, rnd.nextString(7));
                        r.putSym(2, rnd.nextString(4));
                        r.putSym(3, rnd.nextString(11));
                        r.putDouble(4, rnd.nextDouble());
                        if (rnd.nextPositiveInt() % 30 == 0) {
                            r.cancel();
                            cancelCount++;
                        } else {
                            r.append();
                            // second append() is expected to be a NOOP
                            r.append();
                            vmem.putLong(ts);
                            i++;
                        }
                    }
                    writer.commit();
                    Assert.assertEquals(N, writer.size());
                    Assert.assertTrue(cancelCount > 0);
                    verifyTimestampPartitions(vmem);
                }
            }
        });
    }

    @Test
    public void testCancelMidRowNonPartitioned() throws Exception {
        TestUtils.assertMemoryLeak(() -> {
            final int N = 10000;
            create(FF, PartitionBy.NONE, N);
            try (TableWriter writer = new TableWriter(configuration, PRODUCT)) {
                long ts = TimestampFormatUtils.parseTimestamp("2013-03-04T00:00:00.000Z");

                int cancelCount = 0;
                Rnd rnd = new Rnd();
                int i = 0;
                TableWriter.Row r;
                while (i < N) {
                    r = writer.newRow(ts += 60000 * 1000L);
                    r.putInt(0, rnd.nextPositiveInt());
                    r.putStr(1, rnd.nextString(7));
                    r.putSym(2, rnd.nextString(4));
                    r.putSym(3, rnd.nextString(11));
                    r.putDouble(4, rnd.nextDouble());
                    if (rnd.nextBoolean()) {
                        r.append();
                        i++;
                    } else {
                        cancelCount++;
                    }
                }
                r = writer.newRow(ts);
                r.putSym(2, "XYZ");

                writer.commit();
                Assert.assertTrue(cancelCount > 0);
                Assert.assertEquals(N, writer.size());
            }
        });
    }

    @Test
    public void testCancelRowAfterAddColumn() throws Exception {
        int N = 10000;
        create(FF, PartitionBy.DAY, N);
        Rnd rnd = new Rnd();
        long interval = 60000 * 1000L;
        long ts = TimestampFormatUtils.parseTimestamp("2013-03-04T00:00:00.000Z");
        try (TableWriter writer = new TableWriter(configuration, PRODUCT)) {
            ts = populateProducts(writer, rnd, ts, N, interval);

            Assert.assertEquals(N, writer.size());

            writer.addColumn("abc", ColumnType.STRING);

            TableWriter.Row r = writer.newRow(ts);
            r.putInt(0, rnd.nextInt());
            r.cancel();

            Assert.assertEquals(0L, writer.columns.getQuick(13).getAppendOffset());

            // add more data including updating new column
            ts = populateTable2(rnd, writer, ts, N, interval);
            Assert.assertEquals(2 * N, writer.size());

            writer.rollback();
        }

        // append more
        try (TableWriter writer = new TableWriter(configuration, PRODUCT)) {
            populateTable2(rnd, writer, ts, N, interval);
            writer.commit();
            Assert.assertEquals(2 * N, writer.size());
        }
    }

    @Test
    public void testCancelRowRecovery() throws Exception {
        TestUtils.assertMemoryLeak(() -> {
            final Rnd rnd = new Rnd();

            class X extends FilesFacadeImpl {
                boolean fail = false;

                @Override
                public long read(long fd, long buf, long len, long offset) {
                    return fail ? -1 : super.read(fd, buf, len, offset);
                }

                @Override
                public boolean rmdir(Path name) {
                    return !fail && super.rmdir(name);
                }
            }

            X ff = new X();

            final int N = 10000;
            create(ff, PartitionBy.DAY, N);

            // this contraption will verify that all timestamps that are
            // supposed to be stored have matching partitions
            try (ContiguousVirtualMemory vmem = new ContiguousVirtualMemory(ff.getPageSize(), Integer.MAX_VALUE)) {
                try (TableWriter writer = new TableWriter(new DefaultCairoConfiguration(root) {
                    @Override
                    public FilesFacade getFilesFacade() {
                        return ff;
                    }
                }, PRODUCT)) {
                    long ts = TimestampFormatUtils.parseTimestamp("2013-03-04T00:00:00.000Z");
                    int i = 0;

                    int cancelCount = 0;
                    while (i < N) {
                        TableWriter.Row r = writer.newRow(ts += 60 * 60000 * 1000L);
                        r.putInt(0, rnd.nextPositiveInt());
                        r.putStr(1, rnd.nextString(7));
                        r.putSym(2, rnd.nextString(4));
                        r.putSym(3, rnd.nextString(11));
                        r.putDouble(4, rnd.nextDouble());
                        if (rnd.nextPositiveInt() % 50 == 0) {
                            ff.fail = true;
                            try {
                                r.cancel();
                                Assert.fail();
                            } catch (CairoException ignored) {
                            }
                            ff.fail = false;
                            r.cancel();
                            cancelCount++;
                        } else {
                            r.append();
                            // second append() is expected to be a NOOP
                            r.append();
                            vmem.putLong(ts);
                            i++;
                        }
                    }
                    writer.commit();
                    Assert.assertEquals(N, writer.size());
                    Assert.assertTrue(cancelCount > 0);
                    verifyTimestampPartitions(vmem);
                }
            }
        });
    }

    @Test
    public void testCancelRowRecoveryFromAppendPosErrors() throws Exception {
        TestUtils.assertMemoryLeak(() -> {
            final Rnd rnd = new Rnd();

            class X extends FilesFacadeImpl {
                boolean fail = false;

                @Override
                public long read(long fd, long buf, long len, long offset) {
                    if (fail) {
                        return -1;
                    }
                    return super.read(fd, buf, len, offset);
                }
            }

            X ff = new X();

            final int N = 10000;
            create(ff, PartitionBy.DAY, N);

            // this contraption will verify that all timestamps that are
            // supposed to be stored have matching partitions
            try (ContiguousVirtualMemory vmem = new ContiguousVirtualMemory(ff.getPageSize(), Integer.MAX_VALUE)) {
                try (TableWriter writer = new TableWriter(new DefaultCairoConfiguration(root) {
                    @Override
                    public FilesFacade getFilesFacade() {
                        return ff;
                    }
                }, PRODUCT)) {
                    long ts = TimestampFormatUtils.parseTimestamp("2013-03-04T00:00:00.000Z");
                    int i = 0;

                    int cancelCount = 0;
                    int failCount = 0;
                    while (i < N) {
                        TableWriter.Row r = writer.newRow(ts += 60000 * 1000L);
                        r.putInt(0, rnd.nextPositiveInt());
                        r.putStr(1, rnd.nextString(7));
                        r.putSym(2, rnd.nextString(4));
                        r.putSym(3, rnd.nextString(11));
                        r.putDouble(4, rnd.nextDouble());
                        if (rnd.nextPositiveInt() % 50 == 0) {
                            ff.fail = true;
                            try {
                                r.cancel();
                            } catch (CairoException ignored) {
                                failCount++;
                                ff.fail = false;
                                r.cancel();
                            }
                            cancelCount++;
                        } else {
                            r.append();
                            // second append() is expected to be a NOOP
                            r.append();
                            vmem.putLong(ts);
                            i++;
                        }
                    }
                    writer.commit();
                    Assert.assertEquals(N, writer.size());
                    Assert.assertTrue(cancelCount > 0);
                    Assert.assertTrue(failCount > 0);
                    verifyTimestampPartitions(vmem);
                }
            }
        });
    }

    @Test
    public void testCannotCreatePartitionDir() throws Exception {
        testConstructor(new FilesFacadeImpl() {
            @Override
            public int mkdirs(LPSZ path, int mode) {
                if (Chars.endsWith(path, "default" + Files.SEPARATOR)) {
                    return -1;
                }
                return super.mkdirs(path, mode);
            }
        });
    }

    @Test
    public void testCannotLock() throws Exception {
        create(FF, PartitionBy.NONE, 4);
        TestUtils.assertMemoryLeak(() -> {
            TestFilesFacade ff = new TestFilesFacade() {
                boolean ran = false;

                @Override
                public long openRW(LPSZ name) {
                    if (Chars.endsWith(name, PRODUCT + ".lock")) {
                        ran = true;
                        return -1;
                    }
                    return super.openRW(name);
                }

                @Override
                public boolean wasCalled() {
                    return ran;
                }


            };

            try {
                new TableWriter(new DefaultCairoConfiguration(root) {
                    @Override
                    public FilesFacade getFilesFacade() {
                        return ff;
                    }
                }, PRODUCT);
                Assert.fail();
            } catch (CairoException ignore) {
            }
            Assert.assertTrue(ff.wasCalled());
        });
    }

    @Test
    public void testCannotMapTxFile() throws Exception {
        testConstructor(new FilesFacadeImpl() {
            int count = 2;
            long fd = -1;

            @Override
            public long mmap(long fd, long len, long offset, int mode) {
                if (fd == this.fd) {
                    this.fd = -1;
                    return -1;
                }
                return super.mmap(fd, len, offset, mode);
            }

            @Override
            public long openRW(LPSZ name) {
                if (Chars.endsWith(name, TableUtils.TXN_FILE_NAME) && --count == 0) {
                    return fd = super.openRW(name);
                }
                return super.openRW(name);
            }
        });
    }

    @Test
    public void testCannotOpenColumnFile() throws Exception {
        testConstructor(new FilesFacadeImpl() {
            @Override
            public long openRW(LPSZ name) {
                if (Chars.endsWith(name, "productName.i")) {
                    return -1;
                }
                return super.openRW(name);
            }
        });
    }

    @Test
    public void testCannotOpenSymbolMap() throws Exception {
        final int N = 100;
        create(FF, PartitionBy.NONE, N);
        populateTable0(FF, N);
        testConstructor(new FilesFacadeImpl() {
            @Override
            public boolean exists(LPSZ path) {
                return !Chars.endsWith(path, "category.o") && super.exists(path);
            }
        }, false);
    }

    @Test
    public void testCannotOpenTodo() throws Exception {
        // trick constructor into thinking "_todo" file exists
        testConstructor(new FilesFacadeImpl() {
            int counter = 2;

            @Override
            public long openRW(LPSZ path) {
                if (Chars.endsWith(path, TableUtils.TODO_FILE_NAME) && --counter == 0) {
                    return -1;
                }
                return super.openRW(path);
            }
        });
    }

    @Test
    public void testCannotOpenTxFile() throws Exception {
        testConstructor(new FilesFacadeImpl() {
            int count = 2;

            @Override
            public long openRW(LPSZ name) {
                if (Chars.endsWith(name, TableUtils.TXN_FILE_NAME) && --count == 0) {
                    return -1;
                }
                return super.openRW(name);
            }
        });
    }

    @Test
    public void testCannotSetAppendPosition() throws Exception {
        final int N = 10000;
        create(FF, PartitionBy.NONE, N);
        populateTable0(FF, N);
        testConstructor(new FilesFacadeImpl() {
            long fd;

            @Override
            public long mmap(long fd, long len, long offset, int mode) {
                if (fd == this.fd) {
                    return -1;
                }
                return super.mmap(fd, len, offset, mode);
            }

            @Override
            public long openRW(LPSZ name) {
                if (Chars.endsWith(name, "supplier.d")) {
                    return fd = super.openRW(name);
                }
                return super.openRW(name);
            }
        }, false);
    }

    @Test
    public void testCannotSetAppendPositionOnDataFile() throws Exception {
        final int N = 10000;
        create(FF, PartitionBy.NONE, N);
        populateTable0(FF, N);
        testConstructor(new FilesFacadeImpl() {
            long fd;

            @Override
            public long openRW(LPSZ name) {
                if (Chars.endsWith(name, "productName.d")) {
                    return fd = super.openRW(name);
                }
                return super.openRW(name);
            }

            @Override
            public long read(long fd, long buf, long len, long offset) {
                if (fd == this.fd) {
                    this.fd = -1;
                    return -1;
                }
                return super.read(fd, buf, len, offset);
            }
        }, false);
    }

    @Test
    public void testCannotSetAppendPositionOnIndexFile() throws Exception {
        final int N = 10000;
        create(FF, PartitionBy.NONE, N);
        populateTable0(FF, N);
        testConstructor(new FilesFacadeImpl() {
            long fd;

            @Override
            public long openRW(LPSZ name) {
                if (Chars.endsWith(name, "productName.i")) {
                    return fd = super.openRW(name);
                }
                return super.openRW(name);
            }

            @Override
            public long read(long fd, long buf, long len, long offset) {
                if (fd == this.fd) {
                    this.fd = -1;
                    return -1;
                }
                return super.read(fd, buf, len, offset);
            }
        }, false);
    }

    @Test
    // tests scenario where truncate is supported (linux) but fails on close
    // close is expected not to fail
    public void testCannotTruncateColumnOnClose() throws Exception {
        int N = 100000;
        create(FF, PartitionBy.NONE, N);
        testTruncateOnClose(new TestFilesFacade() {
            long fd = -1;
            boolean ran = false;

            @Override
            public boolean isRestrictedFileSystem() {
                return false;
            }

            @Override
            public long openRW(LPSZ name) {
                if (Chars.endsWith(name, "price.d")) {
                    return fd = super.openRW(name);
                }
                return super.openRW(name);
            }

            @Override
            public boolean truncate(long fd, long size) {
                if (this.fd == fd) {
                    ran = true;
                    return false;
                }
                return super.truncate(fd, size);
            }

            @Override
            public boolean wasCalled() {
                return fd != -1 && ran;
            }
        }, N);
    }

    @Test
    // tests scenario where truncate is not supported (windows) but fails on close
    // truncate on close fails once and then succeeds
    // close is expected not to fail
    public void testCannotTruncateColumnOnCloseAndNotSupported() throws Exception {
        int N = 100000;
        create(FF, PartitionBy.NONE, N);
        testTruncateOnClose(new TestFilesFacade() {
            long fd = -1;
            boolean ran = false;

            @Override
            public boolean isRestrictedFileSystem() {
                return true;
            }

            @Override
            public long openRW(LPSZ name) {
                if (Chars.endsWith(name, "price.d")) {
                    return fd = super.openRW(name);
                }
                return super.openRW(name);
            }

            @Override
            public boolean truncate(long fd, long size) {
                if (this.fd == fd) {
                    ran = true;
                    return false;
                }
                return super.truncate(fd, size);
            }

            @Override
            public boolean wasCalled() {
                return fd != -1 && ran;
            }
        }, N);
    }

    @Test
    // tests scenario where truncate is not supported (windows) but fails on close
    // truncate on close fails all the time
    public void testCannotTruncateColumnOnCloseAndNotSupported2() throws Exception {
        int N = 100000;
        create(FF, PartitionBy.NONE, N);
        testTruncateOnClose(new TestFilesFacade() {
            long fd = -1;
            boolean ran = false;

            @Override
            public boolean isRestrictedFileSystem() {
                return true;
            }

            @Override
            public long openRW(LPSZ name) {
                if (Chars.endsWith(name, "price.d")) {
                    return fd = super.openRW(name);
                }
                return super.openRW(name);
            }

            @Override
            public boolean truncate(long fd, long size) {
                if (this.fd == fd) {
                    ran = true;
                    return false;
                }
                return super.truncate(fd, size);
            }

            @Override
            public boolean wasCalled() {
                return fd != -1 && ran;
            }
        }, N);
    }

    @Test
    public void testConstructorTruncatedTodo() throws Exception {
        FilesFacade ff = new FilesFacadeImpl() {
            @Override
            public long length(LPSZ name) {
                if (Chars.endsWith(name, TableUtils.TODO_FILE_NAME)) {
                    return 12;
                }
                return super.length(name);
            }
        };

        TestUtils.assertMemoryLeak(() -> {
                    create(ff, PartitionBy.DAY, 10000);
                    try {
                        populateTable0(ff, 10000);
                        Assert.fail();
                    } catch (CairoException e) {
                        TestUtils.assertContains(e.getFlyweightMessage(), "corrupt");
                    }
                }
        );
    }

    @Test
    public void testDayPartition() throws Exception {
        TestUtils.assertMemoryLeak(() -> {
            int N = 10000;
            create(FF, PartitionBy.DAY, N);

            try (TableWriter writer = new TableWriter(configuration, PRODUCT)) {
                populateProducts(writer, new Rnd(), TimestampFormatUtils.parseTimestamp("2013-03-04T00:00:00.000Z"), N, 60000 * 1000L);
                writer.commit();
                Assert.assertEquals(N, writer.size());
            }

            try (TableWriter writer = new TableWriter(configuration, PRODUCT)) {
                Assert.assertEquals(N, writer.size());
            }
        });
    }

    @Test
    public void testDayPartitionTruncate() throws Exception {
        TestUtils.assertMemoryLeak(() -> {
            int N = 10000;
            create(FF, PartitionBy.DAY, N);
            Rnd rnd = new Rnd();
            long increment = 60000L * 1000;
            try (TableWriter writer = new TableWriter(configuration, PRODUCT)) {

                long ts = TimestampFormatUtils.parseTimestamp("2013-03-04T00:00:00.000Z");

                for (int k = 0; k < 3; k++) {
                    ts = populateProducts(writer, rnd, ts, N, increment);
                    writer.commit();
                    Assert.assertEquals(N, writer.size());
                    writer.truncate();
                }
            }

            try (TableWriter writer = new TableWriter(configuration, PRODUCT)) {
                long ts = TimestampFormatUtils.parseTimestamp("2014-03-04T00:00:00.000Z");
                Assert.assertEquals(0, writer.size());
                populateProducts(writer, rnd, ts, N, increment);
                writer.commit();
                Assert.assertEquals(N, writer.size());
            }
        });
    }

    @Test
    public void testDayPartitionTruncateDirIterateFail() throws Exception {
        testTruncate(new CountingFilesFacade() {

            @Override
            public int findNext(long findPtr) {
                if (--count == 0) {
                    throw CairoException.instance(0).put("FindNext failed");
                }
                return super.findNext(findPtr);
            }
        }, true);
    }

    @Test
    public void testDayPartitionTruncateError() throws Exception {
        testTruncate(new CountingFilesFacade() {
            @Override
            public boolean truncate(long fd, long size) {
                return --count != 0 && super.truncate(fd, size);
            }
        }, true);
    }

    @Test
    public void testDayPartitionTruncateErrorConstructorRecovery() throws Exception {
        class X extends CountingFilesFacade {
            @Override
            public boolean truncate(long fd, long size) {
                return --count != 0 && super.truncate(fd, size);
            }
        }
        testTruncate(new X(), false);
    }

    @Test
    public void testDefaultPartition() throws Exception {
        populateTable(FF);
    }

    @Test
    public void testGetColumnIndex() {
        CairoTestUtils.createAllTable(configuration, PartitionBy.NONE);
        try (TableWriter writer = new TableWriter(configuration, "all")) {
            Assert.assertEquals(1, writer.getColumnIndex("short"));
            try {
                writer.getColumnIndex("bad");
                Assert.fail();
            } catch (CairoException ignore) {
            }
        }
    }

    @Test
    public void testIncorrectTodoCode() throws Exception {
        TestUtils.assertMemoryLeak(() -> {
            CairoTestUtils.createAllTable(configuration, PartitionBy.NONE);
            try (
                    PagedMappedReadWriteMemory mem = new PagedMappedReadWriteMemory();
                    Path path = new Path().of(root).concat("all").concat(TableUtils.TODO_FILE_NAME).$()
                    ) {
                mem.of(FilesFacadeImpl.INSTANCE, path, FilesFacadeImpl.INSTANCE.getPageSize());
                mem.putLong(32, 1);
                mem.putLong(40, 9990001L);
                mem.setSize(48);
            }
            try (TableWriter writer = new TableWriter(configuration, "all")) {
                Assert.assertNotNull(writer);
                Assert.assertTrue(writer.isOpen());
            }

            try (TableWriter writer = new TableWriter(configuration, "all")) {
                Assert.assertNotNull(writer);
                Assert.assertTrue(writer.isOpen());
            }
        });
    }

    @Test
    public void testMetaFileDoesNotExist() throws Exception {
        testConstructor(new FilesFacadeImpl() {
            @Override
            public long openRO(LPSZ name) {
                if (Chars.endsWith(name, TableUtils.META_FILE_NAME)) {
                    return -1;
                }
                return super.openRO(name);
            }
        });
    }

    @Test
    public void testNonStandardPageSize() throws Exception {
        populateTable(new FilesFacadeImpl() {
            @Override
            public long getPageSize() {
                return super.getPageSize() * 500;
            }
        }, PartitionBy.MONTH);
    }

    @Test
    public void testNonStandardPageSize2() throws Exception {
        populateTable(new FilesFacadeImpl() {
            @Override
            public long getPageSize() {
                return 32 * 1024 * 1024;
            }
        }, PartitionBy.YEAR);
    }

    @Test
    public void testNulls() throws Exception {
        TestUtils.assertMemoryLeak(() -> {
            CairoTestUtils.createAllTable(configuration, PartitionBy.NONE);
            Rnd rnd = new Rnd();
            long ts = TimestampFormatUtils.parseTimestamp("2013-03-04T00:00:00.000Z");
            ts = testAppendNulls(rnd, ts);
            testAppendNulls(rnd, ts);
        });
    }

    @Test
    public void testOpenUnsupportedIndex() throws Exception {
        TestUtils.assertMemoryLeak(() -> {
            try (TableModel model = new TableModel(configuration, "x", PartitionBy.NONE)
                    .col("a", ColumnType.SYMBOL).cached(true)
                    .col("b", ColumnType.STRING)
                    .col("c", ColumnType.STRING).indexed(true, 1024)
                    .timestamp()) {
                CairoTestUtils.create(model);
            }

            try {
                new TableWriter(configuration, "x");
                Assert.fail();
            } catch (CairoException e) {
                TestUtils.assertContains(e.getMessage(), "only supported");
            }
        });
    }

    @Test
    public void testOpenWriterMissingTxFile() throws Exception {
        TestUtils.assertMemoryLeak(() -> {
            CairoTestUtils.createAllTable(configuration, PartitionBy.NONE);
            try (Path path = new Path()) {
                Assert.assertTrue(FF.remove(path.of(root).concat("all").concat(TableUtils.TXN_FILE_NAME).$()));
                try {
                    new TableWriter(configuration, "all");
                    Assert.fail();
                } catch (CairoException ignore) {
                }
            }
        });
    }

    @Test
    public void testOutOfOrderAfterReopen() throws Exception {
        TestUtils.assertMemoryLeak(() -> {
            CairoTestUtils.createAllTableWithTimestamp(configuration, PartitionBy.NONE);
            Rnd rnd = new Rnd();
            long ts = TimestampFormatUtils.parseTimestamp("2013-03-04T00:00:00.000Z");
            testAppendNulls(rnd, ts);
            try {
                testAppendNulls(rnd, ts);
                Assert.fail();
            } catch (CairoException ignore) {
            }
        });
    }

    @Test
    public void testRemoveColumnAfterTimestamp() throws Exception {
        try (TableModel model = new TableModel(configuration, "ABC", PartitionBy.DAY)
                .col("productId", ColumnType.INT)
                .col("productName", ColumnType.STRING)
                .timestamp()
                .col("supplier", ColumnType.SYMBOL)
                .col("category", ColumnType.SYMBOL)
                .col("price", ColumnType.DOUBLE)) {
            CairoTestUtils.create(model);
            testRemoveColumn(model);
        }
    }

    @Test
    public void testRemoveColumnBeforeTimestamp() throws Exception {
        try (TableModel model = new TableModel(configuration, "ABC", PartitionBy.DAY)
                .col("productId", ColumnType.INT)
                .col("productName", ColumnType.STRING)
                .col("supplier", ColumnType.SYMBOL)
                .col("category", ColumnType.SYMBOL)
                .col("price", ColumnType.DOUBLE)
                .timestamp()) {
            CairoTestUtils.create(model);
            testRemoveColumn(model);
        }
    }

    @Test
<<<<<<< HEAD
=======
    public void testRemoveColumnBeforeTimestamp3Symbols() throws Exception {
        try (TableModel model = new TableModel(configuration, "ABC", PartitionBy.DAY)
                .col("productId", ColumnType.INT)
                .col("supplier", ColumnType.SYMBOL)
                .col("category", ColumnType.SYMBOL)
                .col("productName", ColumnType.SYMBOL)
                .col("price", ColumnType.DOUBLE)
                .timestamp()) {
            CairoTestUtils.create(model);
            testRemoveColumn(model);
        }
    }

    @Test
    public void testRemoveColumnCannotAppendTodo() throws Exception {
        testRemoveColumnRecoverableFailure(new TodoAppendDenyingFacade());
    }

    @Test
>>>>>>> 9906861a
    public void testRemoveColumnCannotMMapSwap() throws Exception {
        class X extends TestFilesFacade {

            long fd = -1;
            boolean hit = false;

            @Override
            public long mmap(long fd, long len, long offset, int mode) {
                if (fd == this.fd) {
                    this.fd = -1;
                    this.hit = true;
                    return -1;
                }
                return super.mmap(fd, len, offset, mode);
            }

            @Override
            public long openRW(LPSZ name) {
                if (Chars.endsWith(name, TableUtils.META_SWAP_FILE_NAME)) {
                    return fd = super.openRW(name);
                }
                return super.openRW(name);
            }

            @Override
            public boolean wasCalled() {
                return hit;
            }
        }
        testRemoveColumnRecoverableFailure(new X());
    }

    @Test
    public void testRemoveColumnCannotOpenSwap() throws Exception {
        class X extends TestFilesFacade {

            boolean hit = false;

            @Override
            public long openRW(LPSZ name) {
                if (Chars.contains(name, TableUtils.META_SWAP_FILE_NAME)) {
                    hit = true;
                    return -1;
                }
                return super.openRW(name);
            }

            @Override
            public boolean wasCalled() {
                return hit;
            }
        }
        testRemoveColumnRecoverableFailure(new X());
    }

    @Test
    public void testRemoveColumnCannotRemoveAnyMetadataPrev() throws Exception {
        testRemoveColumnRecoverableFailure(new TestFilesFacade() {
            int exists = 0;
            int removes = 0;

            @Override
            public boolean exists(LPSZ path) {
                if (Chars.contains(path, TableUtils.META_PREV_FILE_NAME)) {
                    exists++;
                    return true;
                }
                return super.exists(path);
            }

            @Override
            public boolean remove(LPSZ name) {
                if (Chars.contains(name, TableUtils.META_PREV_FILE_NAME)) {
                    removes++;
                    return false;
                }
                return super.remove(name);
            }

            @Override
            public boolean wasCalled() {
                return exists > 0 && removes > 0;
            }
        });
    }

    @Test
    public void testRemoveColumnCannotRemoveFiles() throws Exception {
        removeColumn(new TestFilesFacade() {
            int count = 0;

            @Override
            public boolean remove(LPSZ name) {
                if (Chars.endsWith(name, "supplier.d")) {
                    count++;
                    return false;
                }
                return super.remove(name);
            }

            @Override
            public boolean wasCalled() {
                return count > 0;
            }
        });
    }

    @Test
    public void testRemoveColumnCannotRemoveFiles2() throws Exception {
        removeColumn(new TestFilesFacade() {
            int count = 0;

            @Override
            public boolean remove(LPSZ name) {
                if (Chars.endsWith(name, "supplier.k")) {
                    count++;
                    return false;
                }
                return super.remove(name);
            }

            @Override
            public boolean wasCalled() {
                return count > 0;
            }
        });
    }

    @Test
    public void testRemoveColumnCannotRemoveSomeMetadataPrev() throws Exception {
        removeColumn(new TestFilesFacade() {
            int count = 5;

            @Override
            public boolean exists(LPSZ path) {
                if (Chars.contains(path, TableUtils.META_PREV_FILE_NAME) && --count > 0) {
                    return true;
                }
                return super.exists(path);
            }

            @Override
            public boolean remove(LPSZ name) {
                return !Chars.contains(name, TableUtils.META_PREV_FILE_NAME) && super.remove(name);
            }

            @Override
            public boolean wasCalled() {
                return count <= 0;
            }
        });
    }

    @Test
    public void testRemoveColumnCannotRemoveSwap() throws Exception {
        class X extends TestFilesFacade {
            boolean hit = false;

            @Override
            public boolean exists(LPSZ path) {
                return Chars.contains(path, TableUtils.META_SWAP_FILE_NAME) || super.exists(path);
            }

            @Override
            public boolean remove(LPSZ name) {
                if (Chars.contains(name, TableUtils.META_SWAP_FILE_NAME)) {
                    hit = true;
                    return false;
                }
                return super.remove(name);
            }

            @Override
            public boolean wasCalled() {
                return hit;
            }
        }
        testRemoveColumnRecoverableFailure(new X());
    }

    @Test
    public void testRemoveColumnCannotRenameMeta() throws Exception {
        testRemoveColumnRecoverableFailure(new MetaRenameDenyingFacade());
    }

    @Test
    public void testRemoveColumnCannotRenameMetaSwap() throws Exception {
        testRemoveColumnRecoverableFailure(new SwapMetaRenameDenyingFacade());
    }

    @Test
    public void testRemoveColumnUnrecoverableRenameFailure() throws Exception {
        class X extends FilesFacadeImpl {
            int count = 2;

            @Override
            public boolean rename(LPSZ from, LPSZ to) {
                if (Chars.endsWith(to, TableUtils.META_FILE_NAME) && count-- > 0) {
                    return false;
                }
                return super.rename(from, to);
            }
        }
        testUnrecoverableRemoveColumn(new X());
    }

    @Test
    public void testRemoveTimestamp() throws Exception {
        try (TableModel model = new TableModel(configuration, "ABC", PartitionBy.NONE)
                .col("productId", ColumnType.INT)
                .col("productName", ColumnType.STRING)
                .col("category", ColumnType.SYMBOL)
                .col("price", ColumnType.DOUBLE)
                .timestamp()
                .col("supplier", ColumnType.SYMBOL)
        ) {
            CairoTestUtils.create(model);
            long ts = TimestampFormatUtils.parseTimestamp("2013-03-04T00:00:00.000Z");

            Rnd rnd = new Rnd();
            try (TableWriter writer = new TableWriter(configuration, model.getName())) {

                append10KProducts(ts, rnd, writer);

                writer.removeColumn("timestamp");

                append10KNoTimestamp(rnd, writer);

                writer.commit();

                Assert.assertEquals(20000, writer.size());
            }

            try (TableWriter writer = new TableWriter(configuration, model.getName())) {
                append10KNoTimestamp(rnd, writer);
                writer.commit();
                Assert.assertEquals(30000, writer.size());
            }
        }
    }

    @Test
    public void testRemoveTimestampFromPartitionedTable() {
        try (TableModel model = new TableModel(configuration, "ABC", PartitionBy.DAY)
                .col("productId", ColumnType.INT)
                .col("productName", ColumnType.STRING)
                .col("category", ColumnType.SYMBOL)
                .col("price", ColumnType.DOUBLE)
                .timestamp()
                .col("supplier", ColumnType.SYMBOL)) {
            CairoTestUtils.create(model);
        }

        try (TableWriter writer = new TableWriter(configuration, "ABC")) {
            try {
                writer.removeColumn("timestamp");
                Assert.fail();
            } catch (CairoException ignore) {
            }
        }
    }

    @Test
    public void testRenameColumnAfterTimestamp() throws Exception {
        try (TableModel model = new TableModel(configuration, "ABC", PartitionBy.DAY)
                .col("productId", ColumnType.INT)
                .col("productName", ColumnType.STRING)
                .timestamp()
                .col("supplier", ColumnType.SYMBOL)
                .col("category", ColumnType.SYMBOL)
                .col("price", ColumnType.DOUBLE)) {
            CairoTestUtils.create(model);
            testRenameColumn(model);
        }
    }

    @Test
    public void testRenameColumnBeforeTimestamp() throws Exception {
        try (TableModel model = new TableModel(configuration, "ABC", PartitionBy.DAY)
                .col("productId", ColumnType.INT)
                .col("productName", ColumnType.STRING)
                .col("supplier", ColumnType.SYMBOL)
                .col("category", ColumnType.SYMBOL)
                .col("price", ColumnType.DOUBLE)
                .timestamp()) {
            CairoTestUtils.create(model);
            testRenameColumn(model);
        }
    }

    @Test
    public void testRenameColumnCannotMMapSwap() throws Exception {
        class X extends TestFilesFacade {

            long fd = -1;
            boolean hit = false;

            @Override
            public long mmap(long fd, long len, long offset, int mode) {
                if (fd == this.fd) {
                    this.fd = -1;
                    this.hit = true;
                    return -1;
                }
                return super.mmap(fd, len, offset, mode);
            }

            @Override
            public long openRW(LPSZ name) {
                if (Chars.endsWith(name, TableUtils.META_SWAP_FILE_NAME)) {
                    return fd = super.openRW(name);
                }
                return super.openRW(name);
            }

            @Override
            public boolean wasCalled() {
                return hit;
            }
        }
        testRenameColumnRecoverableFailure(new X());
    }

    @Test
    public void testRenameColumnCannotOpenSwap() throws Exception {
        class X extends TestFilesFacade {

            boolean hit = false;

            @Override
            public long openRW(LPSZ name) {
                if (Chars.contains(name, TableUtils.META_SWAP_FILE_NAME)) {
                    hit = true;
                    return -1;
                }
                return super.openRW(name);
            }

            @Override
            public boolean wasCalled() {
                return hit;
            }
        }
        testRenameColumnRecoverableFailure(new X());
    }

    @Test
    public void testRenameColumnCannotRemoveAnyMetadataPrev() throws Exception {
        testRenameColumnRecoverableFailure(new TestFilesFacade() {
            int exists = 0;
            int removes = 0;

            @Override
            public boolean exists(LPSZ path) {
                if (Chars.contains(path, TableUtils.META_PREV_FILE_NAME)) {
                    exists++;
                    return true;
                }
                return super.exists(path);
            }

            @Override
            public boolean remove(LPSZ name) {
                if (Chars.contains(name, TableUtils.META_PREV_FILE_NAME)) {
                    removes++;
                    return false;
                }
                return super.remove(name);
            }

            @Override
            public boolean wasCalled() {
                return exists > 0 && removes > 0;
            }
        });
    }

    @Test
    public void testRenameColumnCannotRemoveDFile() throws Exception {
        renameColumn(new TestFilesFacade() {
            int count = 0;

            @Override
            public boolean rename(LPSZ name, LPSZ to) {
                if (Chars.endsWith(name, "supplier.d")) {
                    count++;
                    return false;
                }
                return super.rename(name, to);
            }

            @Override
            public boolean wasCalled() {
                return count > 0;
            }
        });
    }

    @Test
    public void testRenameColumnCannotRemoveSomeMetadataPrev() throws Exception {
        renameColumn(new TestFilesFacade() {
            int count = 5;

            @Override
            public boolean exists(LPSZ path) {
                if (Chars.contains(path, TableUtils.META_PREV_FILE_NAME) && --count > 0) {
                    return true;
                }
                return super.exists(path);
            }

            @Override
            public boolean remove(LPSZ name) {
                return !Chars.contains(name, TableUtils.META_PREV_FILE_NAME) && super.remove(name);
            }

            @Override
            public boolean wasCalled() {
                return count <= 0;
            }
        });
    }

    @Test
    public void testRenameColumnCannotRemoveSwap() throws Exception {
        class X extends TestFilesFacade {
            boolean hit = false;

            @Override
            public boolean exists(LPSZ path) {
                return Chars.contains(path, TableUtils.META_SWAP_FILE_NAME) || super.exists(path);
            }

            @Override
            public boolean remove(LPSZ name) {
                if (Chars.contains(name, TableUtils.META_SWAP_FILE_NAME)) {
                    hit = true;
                    return false;
                }
                return super.remove(name);
            }

            @Override
            public boolean wasCalled() {
                return hit;
            }
        }
        testRenameColumnRecoverableFailure(new X());
    }

    @Test
    public void testRenameColumnCannotRenameMeta() throws Exception {
        testRenameColumnRecoverableFailure(new MetaRenameDenyingFacade());
    }

    @Test
    public void testRenameColumnCannotRenameMetaSwap() throws Exception {
        testRenameColumnRecoverableFailure(new SwapMetaRenameDenyingFacade());
    }

    @Test
    public void testRenameColumnUnrecoverableRenameFailure() throws Exception {
        class X extends FilesFacadeImpl {
            int count = 2;

            @Override
            public boolean rename(LPSZ from, LPSZ to) {
                if (Chars.endsWith(to, TableUtils.META_FILE_NAME) && count-- > 0) {
                    return false;
                }
                return super.rename(from, to);
            }
        }
        testUnrecoverableRenameColumn(new X());
    }

    @Test
    public void testRenameTimestamp() throws Exception {
        try (TableModel model = new TableModel(configuration, "ABC", PartitionBy.NONE)
                .col("productId", ColumnType.INT)
                .col("productName", ColumnType.STRING)
                .col("category", ColumnType.SYMBOL)
                .col("price", ColumnType.DOUBLE)
                .timestamp()
                .col("supplier", ColumnType.SYMBOL)
        ) {
            CairoTestUtils.create(model);
            long ts = TimestampFormatUtils.parseTimestamp("2013-03-04T00:00:00.000Z");

            Rnd rnd = new Rnd();
            try (TableWriter writer = new TableWriter(configuration, model.getName())) {

                append10KProducts(ts, rnd, writer);

                writer.renameColumn("timestamp", "ts");

                append10KProducts(writer.getMaxTimestamp(), rnd, writer);

                writer.commit();

                Assert.assertEquals(20000, writer.size());
            }

            try (TableWriter writer = new TableWriter(configuration, model.getName())) {
                append10KProducts(writer.getMaxTimestamp(), rnd, writer);
                writer.commit();
                Assert.assertEquals(30000, writer.size());
            }
        }
    }

    @Test
    public void testRenameTimestampFromPartitionedTable() throws Exception {
        try (TableModel model = new TableModel(configuration, "ABC", PartitionBy.DAY)
                .col("productId", ColumnType.INT)
                .col("productName", ColumnType.STRING)
                .col("category", ColumnType.SYMBOL)
                .col("price", ColumnType.DOUBLE)
                .timestamp()
                .col("supplier", ColumnType.SYMBOL)) {
            CairoTestUtils.create(model);
            long ts = TimestampFormatUtils.parseTimestamp("2013-03-04T00:00:00.000Z");

            Rnd rnd = new Rnd();
            try (TableWriter writer = new TableWriter(configuration, model.getName())) {

                append10KProducts(ts, rnd, writer);

                writer.renameColumn("timestamp", "ts");

                append10KProducts(writer.getMaxTimestamp(), rnd, writer);

                writer.commit();

                Assert.assertEquals(20000, writer.size());
            }

            try (TableWriter writer = new TableWriter(configuration, model.getName())) {
                append10KProducts(writer.getMaxTimestamp(), rnd, writer);
                writer.commit();
                Assert.assertEquals(30000, writer.size());
            }
        }
    }

    @Test
    public void testRollbackNonPartitioned() throws Exception {
        final int N = 20000;
        create(FF, PartitionBy.NONE, N);
        testRollback(N);
    }

    @Test
    public void testRollbackPartitionRemoveFailure() throws Exception {
        final int N = 10000;
        create(FF, PartitionBy.DAY, N);

        class X extends FilesFacadeImpl {
            boolean removeAttempted = false;

            @Override
            public boolean rename(LPSZ from, LPSZ to) {
                if (Chars.endsWith(from, "2013-03-12")) {
                    removeAttempted = true;
                    return false;
                }
                return super.rename(from, to);
            }
        }

        X ff = new X();

        long ts = TimestampFormatUtils.parseTimestamp("2013-03-04T00:00:00.000Z");
        final long increment = 60000L * 1000;
        Rnd rnd = new Rnd();
        try (TableWriter writer = new TableWriter(new DefaultCairoConfiguration(root) {
            @Override
            public FilesFacade getFilesFacade() {
                return ff;
            }
        }, PRODUCT)) {

            ts = populateProducts(writer, rnd, ts, N, increment);
            writer.commit();

            long timestampAfterCommit = ts;

            populateProducts(writer, rnd, ts, N, increment);

            Assert.assertEquals(2 * N, writer.size());
            writer.rollback();

            Assert.assertTrue(ff.removeAttempted);

            ts = timestampAfterCommit;

            // make sure row rollback works after rollback
            writer.newRow(ts).cancel();

            // we should be able to repeat timestamps
            populateProducts(writer, rnd, ts, N, increment);
            writer.commit();

            Assert.assertEquals(2 * N, writer.size());
        }
    }

    @Test
    public void testRollbackPartitionRenameFailure() throws Exception {
        final int N = 10000;
        create(FF, PartitionBy.DAY, N);

        class X extends FilesFacadeImpl {
            boolean removeAttempted = false;

            @Override
            public boolean rename(LPSZ from, LPSZ to) {
                if (Chars.endsWith(from, "2013-03-12")) {
                    removeAttempted = true;
                    return false;
                }
                return super.rename(from, to);
            }
        }

        X ff = new X();

        long ts = TimestampFormatUtils.parseTimestamp("2013-03-04T00:00:00.000Z");
        final long increment = 60000L * 1000;
        Rnd rnd = new Rnd();
        try (TableWriter writer = new TableWriter(new DefaultCairoConfiguration(root) {
            @Override
            public FilesFacade getFilesFacade() {
                return ff;
            }
        }, PRODUCT)) {

            ts = populateProducts(writer, rnd, ts, N, increment);
            writer.commit();

            long timestampAfterCommit = ts;

            populateProducts(writer, rnd, ts, N, increment);

            Assert.assertEquals(2 * N, writer.size());
            writer.rollback();

            Assert.assertTrue(ff.removeAttempted);

            ts = timestampAfterCommit;

            // make sure row rollback works after rollback
            writer.newRow(ts).cancel();

            // we should be able to repeat timestamps
            populateProducts(writer, rnd, ts, N, increment);
            writer.commit();

            Assert.assertEquals(2 * N, writer.size());
        }
    }

    @Test
    public void testRollbackPartitioned() throws Exception {
        int N = 20000;
        create(FF, PartitionBy.DAY, N);
        testRollback(N);
    }

    @Test
    public void testSetAppendPositionFailureBin1() throws Exception {
        testSetAppendPositionFailure("bin.d");
    }

    @Test
    public void testSetAppendPositionFailureBin2() throws Exception {
        testSetAppendPositionFailure("bin.i");
    }

    @Test
    public void testSinglePartitionTruncate() throws Exception {
        TestUtils.assertMemoryLeak(() -> {
            create(FF, PartitionBy.YEAR, 4);

            try (TableWriter writer = new TableWriter(configuration, PRODUCT)) {
                writer.truncate();
                Assert.assertEquals(0, writer.size());
            }

            try (TableWriter writer = new TableWriter(configuration, PRODUCT)) {
                Assert.assertEquals(0, writer.size());
            }
        });
    }

    @Test
    public void testSkipOverSpuriousDir() throws Exception {
        TestUtils.assertMemoryLeak(() -> {
            create(FF, PartitionBy.DAY, 10);

            try (Path path = new Path()) {
                // create random directory
                path.of(configuration.getRoot()).concat(PRODUCT).concat("somethingortheother").put(Files.SEPARATOR).$();
                Assert.assertEquals(0, configuration.getFilesFacade().mkdirs(path, configuration.getMkDirMode()));

                new TableWriter(configuration, PRODUCT).close();

                Assert.assertFalse(configuration.getFilesFacade().exists(path));
            }
        });
    }

    @Test
    public void testTableDoesNotExist() throws Exception {
        TestUtils.assertMemoryLeak(() -> {
            try {
                new TableWriter(configuration, PRODUCT);
                Assert.fail();
            } catch (CairoException e) {
                LOG.info().$((Sinkable) e).$();
            }
        });
    }

    @Test
    public void testTableLock() {
        CairoTestUtils.createAllTable(configuration, PartitionBy.NONE);

        try (TableWriter ignored = new TableWriter(configuration, "all")) {
            try {
                new TableWriter(configuration, "all");
                Assert.fail();
            } catch (CairoException ignored2) {
            }
        }
    }

    @Test
    public void testTableWriterCustomPageSize() throws Exception {
        TestUtils.assertMemoryLeak(() -> {
            create(FF, PartitionBy.DAY, 10000);
            CairoConfiguration configuration = new DefaultCairoConfiguration(root) {
                @Override
                public long getAppendPageSize() {
                    return getFilesFacade().getPageSize();
                }
            };
            try (TableWriter w = new TableWriter(configuration, PRODUCT)) {
                long ts = TimestampFormatUtils.parseTimestamp("2013-03-04T00:00:00.000Z");

                Rnd rnd = new Rnd();
                for (int i = 0; i < 100; i++) {
                    ts = populateRow(w, ts, rnd, 60L * 60000L * 1000L);
                }
                w.commit();

                for (int i = 0, n = w.columns.size(); i < n; i++) {
                    AppendOnlyVirtualMemory m = w.columns.getQuick(i);
                    if (m != null) {
                        Assert.assertEquals(configuration.getAppendPageSize(), m.getMapPageSize());
                    }
                }
            }
        });
    }

    @Test
    public void testToString() throws Exception {
        TestUtils.assertMemoryLeak(() -> {
            create(FF, PartitionBy.NONE, 4);
            try (TableWriter writer = new TableWriter(configuration, PRODUCT)) {
                Assert.assertEquals("TableWriter{name=product}", writer.toString());
            }
        });
    }

    @Test
    public void testTwoByteUtf8() {
        String name = "соотечественник";
        try (TableModel model = new TableModel(configuration, name, PartitionBy.NONE)
                .col("секьюрити", ColumnType.STRING)
                .timestamp()) {
            CairoTestUtils.create(model);
        }

        Rnd rnd = new Rnd();
        try (TableWriter writer = new TableWriter(configuration, name)) {
            for (int i = 0; i < 1000000; i++) {
                TableWriter.Row r = writer.newRow();
                r.putStr(0, rnd.nextChars(5));
                r.append();
            }
            writer.commit(CommitMode.ASYNC);
            writer.addColumn("митинг", ColumnType.INT);
            Assert.assertEquals(0, writer.getColumnIndex("секьюрити"));
            Assert.assertEquals(2, writer.getColumnIndex("митинг"));
        }

        rnd.reset();
        try (TableReader reader = new TableReader(configuration, name)) {
            int col = reader.getMetadata().getColumnIndex("секьюрити");
            RecordCursor cursor = reader.getCursor();
            final Record r = cursor.getRecord();
            while (cursor.hasNext()) {
                TestUtils.assertEquals(rnd.nextChars(5), r.getStr(col));
            }
        }
    }

    @Test
    public void testTxCannotMap() throws Exception {
        TestUtils.assertMemoryLeak(() -> {
            class X extends CountingFilesFacade {
                @Override
                public long mmap(long fd, long len, long offset, int mode) {
                    if (--count > 0) {
                        return super.mmap(fd, len, offset, mode);
                    }
                    return -1;
                }
            }
            X ff = new X();
            create(ff, PartitionBy.NONE, 4);
            try {
                ff.count = 0;
                new TableWriter(new DefaultCairoConfiguration(root) {
                    @Override
                    public FilesFacade getFilesFacade() {
                        return ff;
                    }
                }, PRODUCT);
                Assert.fail();
            } catch (CairoException ignore) {
            }
        });
    }

    @Test
    public void testTxFileDoesNotExist() throws Exception {
        testConstructor(new FilesFacadeImpl() {
            @Override
            public boolean exists(LPSZ path) {
                return !Chars.endsWith(path, TableUtils.TXN_FILE_NAME) && super.exists(path);
            }
        });
    }

    @Test
    public void testUnCachedSymbol() {
        testSymbolCacheFlag(false);
    }

    private long append10KNoSupplier(long ts, Rnd rnd, TableWriter writer) {
        int productId = writer.getColumnIndex("productId");
        int productName = writer.getColumnIndex("productName");
        int category = writer.getColumnIndex("category");
        int price = writer.getColumnIndex("price");
        boolean isSym = writer.getMetadata().getColumnType(productName) == ColumnType.SYMBOL;

        for (int i = 0; i < 10000; i++) {
            TableWriter.Row r = writer.newRow(ts += 60000L * 1000L);
            r.putInt(productId, rnd.nextPositiveInt());
            if (!isSym) {
                r.putStr(productName, rnd.nextString(4));
            } else {
                r.putSym(productName, rnd.nextString(4));
            }
            r.putSym(category, rnd.nextString(11));
            r.putDouble(price, rnd.nextDouble());
            r.append();
        }
        return ts;
    }

    private void append10KNoTimestamp(Rnd rnd, TableWriter writer) {
        int productId = writer.getColumnIndex("productId");
        int productName = writer.getColumnIndex("productName");
        int supplier = writer.getColumnIndex("supplier");
        int category = writer.getColumnIndex("category");
        int price = writer.getColumnIndex("price");

        for (int i = 0; i < 10000; i++) {
            TableWriter.Row r = writer.newRow();
            r.putInt(productId, rnd.nextPositiveInt());
            r.putStr(productName, rnd.nextString(10));
            r.putSym(supplier, rnd.nextString(4));
            r.putSym(category, rnd.nextString(11));
            r.putDouble(price, rnd.nextDouble());
            r.append();
        }
    }

    private long append10KProducts(long ts, Rnd rnd, TableWriter writer) {
        int productId = writer.getColumnIndex("productId");
        int productName = writer.getColumnIndex("productName");
        int supplier = writer.getColumnIndex("supplier");
        int category = writer.getColumnIndex("category");
        int price = writer.getColumnIndex("price");
        boolean isSym = writer.getMetadata().getColumnType(productName) == ColumnType.SYMBOL;

        for (int i = 0; i < 10000; i++) {
            TableWriter.Row r = writer.newRow(ts += 60000L * 1000L);
            r.putInt(productId, rnd.nextPositiveInt());
            if (!isSym) {
                r.putStr(productName, rnd.nextString(4));
            } else {
                r.putSym(productName, rnd.nextString(4));
            }
            r.putSym(supplier, rnd.nextString(4));
            r.putSym(category, rnd.nextString(11));
            r.putDouble(price, rnd.nextDouble());
            r.append();
        }

        return ts;
    }

    private long append10KWithNewName(long ts, Rnd rnd, TableWriter writer) {
        int productId = writer.getColumnIndex("productId");
        int productName = writer.getColumnIndex("productName");
        int supplier = writer.getColumnIndex("sup");
        int category = writer.getColumnIndex("category");
        int price = writer.getColumnIndex("price");
        boolean isSym = writer.getMetadata().getColumnType(productName) == ColumnType.SYMBOL;

        for (int i = 0; i < 10000; i++) {
            TableWriter.Row r = writer.newRow(ts += 60000L * 1000L);
            r.putInt(productId, rnd.nextPositiveInt());
            if (!isSym) {
                r.putStr(productName, rnd.nextString(4));
            } else {
                r.putSym(productName, rnd.nextString(4));
            }
            r.putSym(supplier, rnd.nextString(4));
            r.putSym(category, rnd.nextString(11));
            r.putDouble(price, rnd.nextDouble());
            r.append();
        }
        return ts;
    }

    private void appendAndAssert10K(long ts, Rnd rnd) {
        try (TableWriter writer = new TableWriter(configuration, PRODUCT)) {
            Assert.assertEquals(12, writer.columns.size());
            populateProducts(writer, rnd, ts, 10000, 60000L * 1000L);
            writer.commit(CommitMode.SYNC);
            Assert.assertEquals(30000, writer.size());
        }
    }

    private void create(FilesFacade ff, int partitionBy, int N) {
        try (TableModel model = new TableModel(new DefaultCairoConfiguration(root) {
            @Override
            public FilesFacade getFilesFacade() {
                return ff;
            }
        }, PRODUCT, partitionBy)
                .col("productId", ColumnType.INT)
                .col("productName", ColumnType.STRING)
                .col("supplier", ColumnType.SYMBOL).symbolCapacity(N)
                .col("category", ColumnType.SYMBOL).symbolCapacity(N)
                .col("price", ColumnType.DOUBLE)
                .timestamp()) {
            CairoTestUtils.create(model);
        }
    }

    private int getDirCount() {
        AtomicInteger count = new AtomicInteger();
        try (Path path = new Path()) {
            FF.iterateDir(path.of(root).concat(PRODUCT).$(), (name, type) -> {
                if (type == Files.DT_DIR) {
                    count.incrementAndGet();
                }
            });
        }
        return count.get();
    }

    private void populateAndColumnPopulate(int n) throws NumericException {
        Rnd rnd = new Rnd();
        long ts = TimestampFormatUtils.parseTimestamp("2013-03-04T00:00:00.000Z");
        long interval = 60000L * 1000L;
        try (TableWriter writer = new TableWriter(configuration, PRODUCT)) {
            ts = populateProducts(writer, rnd, ts, n, interval);
            writer.commit(CommitMode.NOSYNC);

            Assert.assertEquals(n, writer.size());

            writer.addColumn("abc", ColumnType.STRING);

            // add more data including updating new column
            ts = populateTable2(rnd, writer, ts, n, interval);

            writer.commit();

            Assert.assertEquals(2 * n, writer.size());
        }

        // append more
        try (TableWriter writer = new TableWriter(configuration, PRODUCT)) {
            populateTable2(rnd, writer, ts, n, interval);
            Assert.assertEquals(3 * n, writer.size());
            writer.commit();
            Assert.assertEquals(3 * n, writer.size());
        }
    }

    private long populateProducts(TableWriter writer, Rnd rnd, long ts, int count, long increment) {
        for (int i = 0; i < count; i++) {
            ts = populateRow(writer, ts, rnd, increment);
        }
        return ts;
    }

    private long populateRow(TableWriter writer, long ts, Rnd rnd, long increment) {
        TableWriter.Row r = writer.newRow(ts += increment);
        r.putInt(0, rnd.nextPositiveInt());
        r.putStr(1, rnd.nextString(7));
        r.putSym(2, rnd.nextString(4));
        r.putSym(3, rnd.nextString(11));
        r.putDouble(4, rnd.nextDouble());
        r.append();
        return ts;
    }

    long populateTable(FilesFacade ff) throws NumericException {
        return populateTable(ff, PartitionBy.DAY);
    }

    long populateTable(FilesFacade ff, int partitionBy) throws NumericException {
        int N = 10000;
        long used = Unsafe.getMemUsed();
        long fileCount = ff.getOpenFileCount();
        create(ff, partitionBy, N);
        long ts = populateTable0(ff, N);
        Assert.assertEquals(used, Unsafe.getMemUsed());
        Assert.assertEquals(fileCount, ff.getOpenFileCount());
        return ts;
    }

    private long populateTable0(FilesFacade ff, int N) throws NumericException {
        try (TableWriter writer = new TableWriter(new DefaultCairoConfiguration(root) {
            @Override
            public FilesFacade getFilesFacade() {
                return ff;
            }
        }, PRODUCT)) {
            long ts = TimestampFormatUtils.parseTimestamp("2013-03-04T00:00:00.000Z");
            ts = populateProducts(writer, new Rnd(), ts, N, 60000L * 1000L);
            writer.commit();
            Assert.assertEquals(N, writer.size());
            return ts;
        }
    }

    private long populateTable2(Rnd rnd, TableWriter writer, long ts, int n, long interval) {
        for (int i = 0; i < n; i++) {
            TableWriter.Row r = writer.newRow(ts += interval);
            r.putInt(0, rnd.nextPositiveInt());
            r.putStr(1, rnd.nextString(7));
            r.putSym(2, rnd.nextString(4));
            r.putSym(3, rnd.nextString(11));
            r.putDouble(4, rnd.nextDouble());
            r.putStr(6, rnd.nextString(5));
            r.append();
        }
        return ts;
    }

    private void removeColumn(TestFilesFacade ff) throws Exception {
        TestUtils.assertMemoryLeak(() -> {
            String name = "ABC";
            try (TableModel model = new TableModel(configuration, name, PartitionBy.NONE)
                    .col("productId", ColumnType.INT)
                    .col("productName", ColumnType.STRING)
                    .col("supplier", ColumnType.SYMBOL)
                    .col("category", ColumnType.SYMBOL)
                    .col("price", ColumnType.DOUBLE)
                    .timestamp()) {
                CairoTestUtils.create(model);
            }

            long ts = TimestampFormatUtils.parseTimestamp("2013-03-04T00:00:00.000Z");

            Rnd rnd = new Rnd();

            try (TableWriter writer = new TableWriter(new DefaultCairoConfiguration(root) {
                @Override
                public FilesFacade getFilesFacade() {
                    return ff;
                }
            }, name)) {

                ts = append10KProducts(ts, rnd, writer);

                writer.removeColumn("supplier");

                // assert attempt to remove files
                Assert.assertTrue(ff.wasCalled());

                ts = append10KNoSupplier(ts, rnd, writer);

                writer.commit();

                Assert.assertEquals(20000, writer.size());
            }

            try (TableWriter writer = new TableWriter(configuration, name)) {
                append10KNoSupplier(ts, rnd, writer);
                writer.commit();
                Assert.assertEquals(30000, writer.size());
            }
        });
    }

    private void renameColumn(TestFilesFacade ff) throws Exception {
        TestUtils.assertMemoryLeak(() -> {
            String name = "ABC";
            try (TableModel model = new TableModel(configuration, name, PartitionBy.NONE)
                    .col("productId", ColumnType.INT)
                    .col("productName", ColumnType.STRING)
                    .col("supplier", ColumnType.SYMBOL)
                    .col("category", ColumnType.SYMBOL)
                    .col("price", ColumnType.DOUBLE)
                    .timestamp()) {
                CairoTestUtils.create(model);
            }

            long ts = TimestampFormatUtils.parseTimestamp("2013-03-04T00:00:00.000Z");

            Rnd rnd = new Rnd();

            try (TableWriter writer = new TableWriter(new DefaultCairoConfiguration(root) {
                @Override
                public FilesFacade getFilesFacade() {
                    return ff;
                }
            }, name)) {

                ts = append10KProducts(ts, rnd, writer);

                writer.renameColumn("supplier", "sup");

                // assert attempt to remove files
                Assert.assertTrue(ff.wasCalled());

                ts = append10KWithNewName(ts, rnd, writer);

                writer.commit();

                Assert.assertEquals(20000, writer.size());
            }

            try (TableWriter writer = new TableWriter(configuration, name)) {
                append10KWithNewName(ts, rnd, writer);
                writer.commit();
                Assert.assertEquals(30000, writer.size());
            }
        });
    }

    private void testAddColumnAndOpenWriter(int partitionBy, int N) throws Exception {
        TestUtils.assertMemoryLeak(() -> {
            long ts = TimestampFormatUtils.parseTimestamp("2013-03-04T00:00:00.000Z");
            Rnd rnd = new Rnd();

            create(FF, partitionBy, N);
            try (TableWriter writer = new TableWriter(configuration, PRODUCT)) {
                ts = populateProducts(writer, rnd, ts, N, 60L * 60000L * 1000L);
                writer.commit();
                Assert.assertEquals(N, writer.size());
            }

            try (TableWriter writer = new TableWriter(configuration, PRODUCT)) {
                writer.addColumn("xyz", ColumnType.STRING);
            }

            try (TableWriter writer = new TableWriter(configuration, PRODUCT)) {
                for (int i = 0; i < N; i++) {
                    TableWriter.Row r = writer.newRow(ts += 60L * 60000 * 1000L);
                    r.putInt(0, rnd.nextPositiveInt());
                    r.putStr(1, rnd.nextString(7));
                    r.putSym(2, rnd.nextString(4));
                    r.putSym(3, rnd.nextString(11));
                    r.putDouble(4, rnd.nextDouble());
                    r.putStr(6, rnd.nextString(10));
                    r.append();
                }
                writer.commit();
                Assert.assertEquals(N * 2, writer.size());
            }
        });
    }

    private void testAddColumnErrorFollowedByRepairFail(FilesFacade ff) throws Exception {
        TestUtils.assertMemoryLeak(() -> {
            CairoConfiguration configuration = new DefaultCairoConfiguration(root) {
                @Override
                public FilesFacade getFilesFacade() {
                    return ff;
                }
            };
            long ts = populateTable(FF);
            Rnd rnd = new Rnd();
            try (TableWriter writer = new TableWriter(configuration, PRODUCT)) {
                ts = populateProducts(writer, rnd, ts, 10000, 60000L * 1000L);
                writer.commit();
                Assert.assertEquals(20000, writer.size());

                Assert.assertEquals(12, writer.columns.size());

                try {
                    writer.addColumn("abc", ColumnType.STRING);
                    Assert.fail();
                } catch (CairoError ignore) {
                }
            }

            try {
                new TableWriter(configuration, PRODUCT);
                Assert.fail();
            } catch (CairoException ignore) {
            }

            appendAndAssert10K(ts, rnd);
        });
    }

    private void testAddColumnRecoverableFault(FilesFacade ff) throws Exception {
        TestUtils.assertMemoryLeak(() -> {
            long ts = populateTable(FF);
            Rnd rnd = new Rnd();
            CairoConfiguration configuration = new DefaultCairoConfiguration(root) {
                @Override
                public FilesFacade getFilesFacade() {
                    return ff;
                }
            };
            try (TableWriter writer = new TableWriter(configuration, PRODUCT)) {
                Assert.assertEquals(12, writer.columns.size());
                ts = populateProducts(writer, rnd, ts, 10000, 60000L * 1000L);
                writer.commit();
                try {
                    writer.addColumn("abc", ColumnType.SYMBOL);
                    Assert.fail();
                } catch (CairoException ignore) {
                }

                // ignore error and add more rows
                ts = populateProducts(writer, rnd, ts, 10000, 60000L * 1000L);
                writer.commit();
                Assert.assertEquals(30000, writer.size());
            }

            try (TableWriter writer = new TableWriter(configuration, PRODUCT)) {
                populateProducts(writer, rnd, ts, 10000, 60000L * 1000L);
                writer.commit();
                Assert.assertEquals(40000, writer.size());
            }
        });
    }

    private void testAddIndexAndFailToIndexHalfWay(CairoConfiguration configuration, int partitionBy, int N) throws Exception {
        TestUtils.assertMemoryLeak(() -> {
            long ts = TimestampFormatUtils.parseTimestamp("2013-03-04T00:00:00.000Z");
            Rnd rnd = new Rnd();

            create(FF, partitionBy, N);
            try (TableWriter writer = new TableWriter(configuration, PRODUCT)) {
                ts = populateProducts(writer, rnd, ts, N, 60L * 60000L * 1000L);
                writer.commit();
                Assert.assertEquals(N, writer.size());
            }

            try (TableWriter writer = new TableWriter(configuration, PRODUCT)) {
                writer.addIndex("supplier", configuration.getIndexValueBlockSize());
                Assert.fail();
            } catch (CairoException ignored) {
            }

            try (TableWriter writer = new TableWriter(configuration, PRODUCT)) {
                for (int i = 0; i < N; i++) {
                    TableWriter.Row r = writer.newRow(ts += 60L * 60000 * 1000L);
                    r.putInt(0, rnd.nextPositiveInt());
                    r.putStr(1, rnd.nextString(7));
                    r.putSym(2, rnd.nextString(4));
                    r.putSym(3, rnd.nextString(11));
                    r.putDouble(4, rnd.nextDouble());
                    r.append();
                }
                writer.commit();
                Assert.assertEquals(N * 2, writer.size());
            }

            // another attempt to create index
            try (TableWriter writer = new TableWriter(configuration, PRODUCT)) {
                writer.addIndex("supplier", configuration.getIndexValueBlockSize());
            }
        });
    }

    private long testAppendNulls(Rnd rnd, long ts) {
        final int blobLen = 64 * 1024;
        long blob = Unsafe.malloc(blobLen);
        try (TableWriter writer = new TableWriter(new DefaultCairoConfiguration(root) {
            @Override
            public FilesFacade getFilesFacade() {
                return TableWriterTest.FF;
            }
        }, "all")) {
            long size = writer.size();
            for (int i = 0; i < 10000; i++) {
                TableWriter.Row r = writer.newRow(ts += 60L * 60000L * 1000L);
                if (rnd.nextBoolean()) {
                    r.putByte(2, rnd.nextByte());
                }

                if (rnd.nextBoolean()) {
                    r.putBool(8, rnd.nextBoolean());
                }

                if (rnd.nextBoolean()) {
                    r.putShort(1, rnd.nextShort());
                }

                if (rnd.nextBoolean()) {
                    r.putInt(0, rnd.nextInt());
                }

                if (rnd.nextBoolean()) {
                    r.putDouble(3, rnd.nextDouble());
                }

                if (rnd.nextBoolean()) {
                    r.putFloat(4, rnd.nextFloat());
                }

                if (rnd.nextBoolean()) {
                    r.putLong(5, rnd.nextLong());
                }

                if (rnd.nextBoolean()) {
                    r.putDate(10, ts);
                }

                if (rnd.nextBoolean()) {
                    rnd.nextChars(blob, blobLen / 2);
                    r.putBin(9, blob, blobLen);
                }

                r.append();
            }
            writer.commit();

            Assert.assertFalse(writer.inTransaction());
            Assert.assertEquals(size + 10000, writer.size());
        } finally {
            Unsafe.free(blob, blobLen);
        }
        return ts;
    }

    void testCommitRetryAfterFailure(CountingFilesFacade ff) throws Exception {
        TestUtils.assertMemoryLeak(() -> {
            long failureCount = 0;
            final int N = 10000;
            create(ff, PartitionBy.DAY, N);
            boolean valid = false;
            try (TableWriter writer = new TableWriter(new DefaultCairoConfiguration(root) {
                @Override
                public FilesFacade getFilesFacade() {
                    return ff;
                }
            }, PRODUCT)) {

                long ts = TimestampFormatUtils.parseTimestamp("2013-03-04T00:00:00.000Z");

                Rnd rnd = new Rnd();
                for (int i = 0; i < N; i++) {
                    // one record per hour
                    ts = populateRow(writer, ts, rnd, 10L * 60000L * 1000L);
                    // do not commit often, let transaction size grow
                    if (rnd.nextPositiveInt() % 100 == 0) {

                        // reduce frequency of failures
                        boolean fail = rnd.nextPositiveInt() % 20 == 0;
                        if (fail) {
                            // if we destined to fail, prepare to retry commit
                            try {
                                // do not fail on first partition, fail on last
                                ff.count = writer.getTxPartitionCount() - 1;
                                valid = valid || writer.getTxPartitionCount() > 1;
                                writer.commit();
                                // sometimes commit may pass because transaction does not span multiple partition
                                // out transaction size is random after all
                                // if this happens return count to non-failing state
                                ff.count = Long.MAX_VALUE;
                            } catch (CairoException e) {
                                failureCount++;
                                ff.count = Long.MAX_VALUE;
                                writer.commit();
                            }
                        } else {
                            writer.commit();
                        }
                    }
                }
            }
            // test is valid if we covered cases of failed commit on transactions that span
            // multiple partitions
            Assert.assertTrue(valid);
            Assert.assertTrue(failureCount > 0);
        });
    }

    private void testConstructor(FilesFacade ff) throws Exception {
        testConstructor(ff, true);
    }

    private void testConstructor(FilesFacade ff, boolean create) throws Exception {
        TestUtils.assertMemoryLeak(() -> {
            if (create) {
                create(ff, PartitionBy.NONE, 4);
            }
            try {
                new TableWriter(new DefaultCairoConfiguration(root) {
                    @Override
                    public FilesFacade getFilesFacade() {
                        return ff;
                    }
                }, PRODUCT);
                Assert.fail();
            } catch (CairoException e) {
                LOG.info().$((Sinkable) e).$();
            }
        });
    }

    private void testOutOfOrderRecords(int N) throws Exception {
        TestUtils.assertMemoryLeak(() -> {
            try (TableWriter writer = new TableWriter(configuration, PRODUCT)) {

                long ts;
                long ts1 = TimestampFormatUtils.parseTimestamp("2013-03-04T00:00:00.000Z");
                long ts2 = TimestampFormatUtils.parseTimestamp("2013-03-04T00:00:00.000Z");

                Rnd rnd = new Rnd();
                int i = 0;
                while (i < N) {
                    TableWriter.Row r;
                    boolean fail = rnd.nextBoolean();
                    if (fail) {
                        ts2 += 60 * 6000L * 1000L;
                        ts = ts2;
                    } else {
                        ts1 += 60 * 6000L * 1000L;
                        ts = ts1;
                    }
                    r = writer.newRow(ts);
                    r.putInt(0, rnd.nextPositiveInt());
                    r.putStr(1, rnd.nextString(7));
                    r.putSym(2, rnd.nextString(4));
                    r.putSym(3, rnd.nextString(11));
                    r.putDouble(4, rnd.nextDouble());
                    r.append();
                    i++;
                }
                writer.commit();
                Assert.assertEquals(N, writer.size());
            }

            try (TableWriter writer = new TableWriter(configuration, PRODUCT)) {
                Assert.assertEquals(N, writer.size());
            }
        });
    }

    private void testOutOfOrderRecordsFail(int N) throws Exception {
        TestUtils.assertMemoryLeak(() -> {
            try (TableWriter writer = new TableWriter(configuration, PRODUCT)) {

                long ts = TimestampFormatUtils.parseTimestamp("2013-03-04T00:00:00.000Z");

                Rnd rnd = new Rnd();
                int i = 0;
                long failureCount = 0;
                while (i < N) {
                    TableWriter.Row r;
                    boolean fail = rnd.nextBoolean();
                    if (fail) {
                        try {
                            writer.newRow();
                            Assert.fail();
                        } catch (CairoException ignore) {
                            failureCount++;
                        }
                        continue;
                    } else {
                        ts += 60 * 6000L * 1000L;
                        r = writer.newRow(ts);
                    }
                    r.putInt(0, rnd.nextPositiveInt());
                    r.putStr(1, rnd.nextString(7));
                    r.putSym(2, rnd.nextString(4));
                    r.putSym(3, rnd.nextString(11));
                    r.putDouble(4, rnd.nextDouble());
                    r.append();
                    i++;
                }
                writer.commit();
                Assert.assertEquals(N, writer.size());
                Assert.assertTrue(failureCount > 0);
            }

            try (TableWriter writer = new TableWriter(configuration, PRODUCT)) {
                Assert.assertEquals(N, writer.size());
            }
        });
    }

    private void testOutOfOrderRecordsNewerThanOlder(int N, CairoConfiguration configuration) throws Exception {
        TestUtils.assertMemoryLeak(() -> {
            try (TableWriter writer = new TableWriter(configuration, PRODUCT)) {

                long ts;
                long ts1 = TimestampFormatUtils.parseTimestamp("2013-03-04T04:00:00.000Z");
                long ts2 = TimestampFormatUtils.parseTimestamp("2013-03-04T02:00:00.000Z");

                Rnd rnd = new Rnd();
                int i = 0;
                while (i < N) {
                    TableWriter.Row r;
                    if (i > N / 2) {
                        ts2 += 60 * 1000L;
                        ts = ts2;
                    } else {
                        ts1 += 60 * 1000L;
                        ts = ts1;
                    }
                    r = writer.newRow(ts);
                    r.putInt(0, rnd.nextPositiveInt());
                    r.putStr(1, rnd.nextString(7));
                    r.putSym(2, rnd.nextString(4));
                    r.putSym(3, rnd.nextString(11));
                    r.putDouble(4, rnd.nextDouble());
                    r.append();
                    i++;
                }
                writer.commit();
                Assert.assertEquals(N, writer.size());
            }

            try (TableWriter writer = new TableWriter(configuration, PRODUCT)) {
                Assert.assertEquals(N, writer.size());
            }
        });
    }

    private void testRemoveColumn(TableModel model) throws Exception {
        TestUtils.assertMemoryLeak(() -> {
            CairoTestUtils.create(model);
            long ts = TimestampFormatUtils.parseTimestamp("2013-03-04T00:00:00.000Z");

            Rnd rnd = new Rnd();
            try (TableWriter writer = new TableWriter(configuration, model.getName())) {

                // optional
                writer.warmUp();

                ts = append10KProducts(ts, rnd, writer);

                writer.removeColumn("supplier");

                final NativeLPSZ lpsz = new NativeLPSZ();
                try (Path path = new Path()) {
                    path.of(root).concat(model.getName());
                    final int plen = path.length();
                    FF.iterateDir(path.$(), (file, type) -> {
                        lpsz.of(file);

                        if (type == Files.DT_DIR && !Files.isDots(lpsz)) {
                            Assert.assertFalse(FF.exists(path.trimTo(plen).concat(lpsz).concat("supplier.i").$()));
                            Assert.assertFalse(FF.exists(path.trimTo(plen).concat(lpsz).concat("supplier.d").$()));
                            Assert.assertFalse(FF.exists(path.trimTo(plen).concat(lpsz).concat("supplier.top").$()));
                        }
                    });
                }

                ts = append10KNoSupplier(ts, rnd, writer);

                writer.commit();

                Assert.assertEquals(20000, writer.size());
            }

            try (TableWriter writer = new TableWriter(configuration, model.getName())) {
                append10KNoSupplier(ts, rnd, writer);
                writer.commit();
                Assert.assertEquals(30000, writer.size());
            }
        });
    }

    private void testRemoveColumnRecoverableFailure(TestFilesFacade ff) throws Exception {
        TestUtils.assertMemoryLeak(() -> {
            create(FF, PartitionBy.DAY, 10000);
            long ts = TimestampFormatUtils.parseTimestamp("2013-03-04T00:00:00.000Z");
            Rnd rnd = new Rnd();
            try (TableWriter writer = new TableWriter(new DefaultCairoConfiguration(root) {
                @Override
                public FilesFacade getFilesFacade() {
                    return ff;
                }
            }, PRODUCT)) {
                ts = append10KProducts(ts, rnd, writer);
                writer.commit();

                try {
                    writer.removeColumn("productName");
                    Assert.fail();
                } catch (CairoException ignore) {
                }

                Assert.assertTrue(ff.wasCalled());

                ts = append10KProducts(ts, rnd, writer);
                writer.commit();
            }

            try (TableWriter writer = new TableWriter(configuration, PRODUCT)) {
                append10KProducts(ts, rnd, writer);
                writer.commit();
                Assert.assertEquals(30000, writer.size());
            }
        });
    }

    private void testRenameColumn(TableModel model) throws Exception {
        TestUtils.assertMemoryLeak(() -> {
            CairoTestUtils.create(model);
            long ts = TimestampFormatUtils.parseTimestamp("2013-03-04T00:00:00.000Z");

            Rnd rnd = new Rnd();
            try (TableWriter writer = new TableWriter(configuration, model.getName())) {

                // optional
                writer.warmUp();

                ts = append10KProducts(ts, rnd, writer);

                int columnType = writer.getMetadata().getColumnType("supplier");

                writer.renameColumn("supplier", "sup");

                final NativeLPSZ lpsz = new NativeLPSZ();
                try (Path path = new Path()) {
                    path.of(root).concat(model.getName());
                    final int plen = path.length();
                    if (columnType == ColumnType.SYMBOL) {
                        Assert.assertFalse(FF.exists(path.trimTo(plen).concat(lpsz).concat("supplier.v").$()));
                        Assert.assertFalse(FF.exists(path.trimTo(plen).concat(lpsz).concat("supplier.o").$()));
                        Assert.assertFalse(FF.exists(path.trimTo(plen).concat(lpsz).concat("supplier.c").$()));
                        Assert.assertFalse(FF.exists(path.trimTo(plen).concat(lpsz).concat("supplier.k").$()));
                        Assert.assertTrue(FF.exists(path.trimTo(plen).concat(lpsz).concat("sup.v").$()));
                        Assert.assertTrue(FF.exists(path.trimTo(plen).concat(lpsz).concat("sup.o").$()));
                        Assert.assertTrue(FF.exists(path.trimTo(plen).concat(lpsz).concat("sup.c").$()));
                        Assert.assertTrue(FF.exists(path.trimTo(plen).concat(lpsz).concat("sup.k").$()));
                    }
                    path.trimTo(plen);
                    FF.iterateDir(path.$(), (file, type) -> {
                        lpsz.of(file);
                        if (type == Files.DT_DIR && !Files.isDots(lpsz)) {
                            Assert.assertFalse(FF.exists(path.trimTo(plen).concat(lpsz).concat("supplier.i").$()));
                            Assert.assertFalse(FF.exists(path.trimTo(plen).concat(lpsz).concat("supplier.d").$()));
                            Assert.assertFalse(FF.exists(path.trimTo(plen).concat(lpsz).concat("supplier.top").$()));
                            Assert.assertTrue(FF.exists(path.trimTo(plen).concat(lpsz).concat("sup.d").$()));
                            if (columnType == ColumnType.BINARY || columnType == ColumnType.STRING) {
                                Assert.assertTrue(FF.exists(path.trimTo(plen).concat(lpsz).concat("sup.i").$()));
                            }
                        }
                    });
                }

                ts = append10KWithNewName(ts, rnd, writer);

                writer.commit();

                Assert.assertEquals(20000, writer.size());
            }

            try (TableWriter writer = new TableWriter(configuration, model.getName())) {
                append10KWithNewName(ts, rnd, writer);
                writer.commit();
                Assert.assertEquals(30000, writer.size());
            }
        });
    }

    private void testRenameColumnRecoverableFailure(TestFilesFacade ff) throws Exception {
        TestUtils.assertMemoryLeak(() -> {
            create(FF, PartitionBy.DAY, 10000);
            long ts = TimestampFormatUtils.parseTimestamp("2013-03-04T00:00:00.000Z");
            Rnd rnd = new Rnd();
            try (TableWriter writer = new TableWriter(new DefaultCairoConfiguration(root) {
                @Override
                public FilesFacade getFilesFacade() {
                    return ff;
                }
            }, PRODUCT)) {
                ts = append10KProducts(ts, rnd, writer);
                writer.commit();

                try {
                    writer.renameColumn("productName", "nameOfProduct");
                    Assert.fail();
                } catch (CairoException ignore) {
                }

                Assert.assertTrue(ff.wasCalled());

                ts = append10KProducts(ts, rnd, writer);
                writer.commit();
            }

            try (TableWriter writer = new TableWriter(configuration, PRODUCT)) {
                append10KProducts(ts, rnd, writer);
                writer.commit();
                Assert.assertEquals(30000, writer.size());
            }
        });
    }

    private void testRollback(int N) throws NumericException {
        long ts = TimestampFormatUtils.parseTimestamp("2013-03-04T00:00:00.000Z");
        Rnd rnd = new Rnd();
        final long increment = 60000L * 1000L;
        try (TableWriter writer = new TableWriter(configuration, PRODUCT)) {
            ts = populateProducts(writer, rnd, ts, N / 2, increment);
            writer.commit();

            long timestampAfterCommit = ts;

            populateProducts(writer, rnd, ts, N / 2, increment);

            Assert.assertEquals(N, writer.size());
            writer.rollback();
            Assert.assertEquals(N / 2, writer.size());
            writer.rollback();
            Assert.assertEquals(N / 2, writer.size());

            ts = timestampAfterCommit;

            // make sure row rollback works after rollback
            writer.newRow(ts).cancel();

            // we should be able to repeat timestamps
            populateProducts(writer, rnd, ts, N / 2, increment);
            writer.commit();

            Assert.assertEquals(N, writer.size());
        }
    }

    private void testSetAppendPositionFailure(String failFile) throws Exception {
        TestUtils.assertMemoryLeak(() -> {
            CairoTestUtils.createAllTable(configuration, PartitionBy.NONE);

            class X extends FilesFacadeImpl {
                long fd = -1;

                @Override
                public long openRW(LPSZ name) {
                    if (Chars.endsWith(name, failFile)) {
                        return fd = super.openRW(name);
                    }
                    return super.openRW(name);
                }

                @Override
                public long read(long fd, long buf, long len, long offset) {
                    if (fd == this.fd) {
                        this.fd = -1;
                        return -1;
                    }
                    return super.read(fd, buf, len, offset);
                }
            }
            final X ff = new X();
            testAppendNulls(new Rnd(), TimestampFormatUtils.parseTimestamp("2013-03-04T00:00:00.000Z"));
            try {
                new TableWriter(new DefaultCairoConfiguration(root) {
                    @Override
                    public FilesFacade getFilesFacade() {
                        return ff;
                    }
                }, "all");
                Assert.fail();
            } catch (CairoException ignore) {
            }
        });
    }

    private void testSymbolCacheFlag(boolean cacheFlag) {
        try (TableModel model = new TableModel(configuration, "x", PartitionBy.NONE)
                .col("a", ColumnType.SYMBOL).cached(cacheFlag)
                .col("b", ColumnType.STRING)
                .col("c", ColumnType.SYMBOL).cached(!cacheFlag)
                .timestamp()) {
            CairoTestUtils.create(model);
        }

        int N = 1000;
        Rnd rnd = new Rnd();
        try (TableWriter writer = new TableWriter(configuration, "x")) {
            Assert.assertEquals(cacheFlag, writer.isSymbolMapWriterCached(0));
            Assert.assertNotEquals(cacheFlag, writer.isSymbolMapWriterCached(2));
            for (int i = 0; i < N; i++) {
                TableWriter.Row r = writer.newRow();
                r.putSym(0, rnd.nextChars(5));
                r.putStr(1, rnd.nextChars(10));
                r.append();
            }
            writer.commit();
        }

        try (TableReader reader = new TableReader(configuration, "x")) {
            rnd.reset();
            int count = 0;
            Assert.assertEquals(cacheFlag, reader.isColumnCached(0));
            Assert.assertNotEquals(cacheFlag, reader.isColumnCached(2));
            RecordCursor cursor = reader.getCursor();
            final Record record = cursor.getRecord();
            while (cursor.hasNext()) {
                TestUtils.assertEquals(rnd.nextChars(5), record.getSym(0));
                TestUtils.assertEquals(rnd.nextChars(10), record.getStr(1));
                count++;
            }

            Assert.assertEquals(N, count);
        }
    }

    private void testTruncate(CountingFilesFacade ff, boolean retry) throws Exception {
        TestUtils.assertMemoryLeak(() -> {
            int N = 200;
            create(ff, PartitionBy.DAY, N);
            Rnd rnd = new Rnd();
            final long increment = 60 * 60000 * 1000L;
            CairoConfiguration configuration = new DefaultCairoConfiguration(root) {
                @Override
                public FilesFacade getFilesFacade() {
                    return ff;
                }
            };
            try (TableWriter writer = new TableWriter(configuration, PRODUCT)) {

                long ts = TimestampFormatUtils.parseTimestamp("2013-03-04T00:00:00.000Z");

                for (int k = 0; k < 3; k++) {
                    ts = populateProducts(writer, rnd, ts, N, increment);
                    writer.commit();
                    Assert.assertEquals(N, writer.size());

                    // this truncate will fail quite early and will leave
                    // table in inconsistent state to recover from which
                    // truncate has to be repeated
                    try {
                        ff.count = 3;
                        writer.truncate();
                        Assert.fail();
                    } catch (CairoException e) {
                        LOG.info().$((Sinkable) e).$();
                    }

                    if (retry) {
                        // retry
                        writer.truncate();
                    } else {
                        break;
                    }
                }
            }

            try (TableWriter writer = new TableWriter(configuration, PRODUCT)) {
                long ts = TimestampFormatUtils.parseTimestamp("2014-03-04T00:00:00.000Z");
                Assert.assertEquals(0, writer.size());
                populateProducts(writer, rnd, ts, 1000, increment);
                writer.commit();
                Assert.assertEquals(1000, writer.size());
            }

            // open writer one more time and just assert the size
            try (TableWriter writer = new TableWriter(configuration, PRODUCT)) {
                Assert.assertEquals(1000, writer.size());
            }
        });
    }

    private void testTruncateOnClose(TestFilesFacade ff, int N) throws Exception {
        TestUtils.assertMemoryLeak(() -> {
            try (TableWriter writer = new TableWriter(new DefaultCairoConfiguration(root) {
                @Override
                public FilesFacade getFilesFacade() {
                    return ff;
                }
            }, PRODUCT)) {
                long ts = TimestampFormatUtils.parseTimestamp("2013-03-04T00:00:00.000Z");
                Rnd rnd = new Rnd();
                populateProducts(writer, rnd, ts, N, 60 * 60000L * 1000L);
                writer.commit();
                Assert.assertEquals(N, writer.size());
            }
            Assert.assertTrue(ff.wasCalled());
        });
    }

    private void testUnrecoverableAddColumn(FilesFacade ff) throws Exception {
        TestUtils.assertMemoryLeak(() -> {
            long ts = populateTable(FF);
            Rnd rnd = new Rnd();
            try (TableWriter writer = new TableWriter(new DefaultCairoConfiguration(root) {
                @Override
                public FilesFacade getFilesFacade() {
                    return ff;
                }
            }, PRODUCT)) {
                ts = populateProducts(writer, rnd, ts, 10000, 60000 * 1000L);
                writer.commit();

                Assert.assertEquals(12, writer.columns.size());

                try {
                    writer.addColumn("abc", ColumnType.STRING);
                    Assert.fail();
                } catch (CairoError ignore) {
                }
            }
            appendAndAssert10K(ts, rnd);
        });
    }

    private void testUnrecoverableRemoveColumn(FilesFacade ff) throws Exception {
        TestUtils.assertMemoryLeak(() -> {
            CairoConfiguration configuration = new DefaultCairoConfiguration(root) {
                @Override
                public FilesFacade getFilesFacade() {
                    return ff;
                }
            };
            final int N = 20000;
            create(FF, PartitionBy.DAY, N);
            long ts = TimestampFormatUtils.parseTimestamp("2013-03-04T00:00:00.000Z");
            Rnd rnd = new Rnd();
            try (TableWriter writer = new TableWriter(configuration, PRODUCT)) {
                ts = append10KProducts(ts, rnd, writer);
                writer.commit();

                try {
                    writer.removeColumn("supplier");
                    Assert.fail();
                } catch (CairoError ignore) {
                }
            }

            try (TableWriter writer = new TableWriter(configuration, PRODUCT)) {
                append10KProducts(ts, rnd, writer);
                writer.commit();
                Assert.assertEquals(N, writer.size());
            }
        });
    }

    private void testUnrecoverableRenameColumn(FilesFacade ff) throws Exception {
        TestUtils.assertMemoryLeak(() -> {
            CairoConfiguration configuration = new DefaultCairoConfiguration(root) {
                @Override
                public FilesFacade getFilesFacade() {
                    return ff;
                }
            };
            final int N = 20000;
            create(FF, PartitionBy.DAY, N);
            long ts = TimestampFormatUtils.parseTimestamp("2013-03-04T00:00:00.000Z");
            Rnd rnd = new Rnd();
            try (TableWriter writer = new TableWriter(configuration, PRODUCT)) {
                ts = append10KProducts(ts, rnd, writer);
                writer.commit();

                try {
                    writer.renameColumn("supplier", "sup");
                    Assert.fail();
                } catch (CairoError ignore) {
                }
            }

            try (TableWriter writer = new TableWriter(configuration, PRODUCT)) {
                append10KProducts(ts, rnd, writer);
                writer.commit();
                Assert.assertEquals(N, writer.size());
            }
        });
    }

    void verifyTimestampPartitions(ContiguousVirtualMemory vmem) {
        int i;
        TimestampFormatCompiler compiler = new TimestampFormatCompiler();
        DateFormat fmt = compiler.compile("yyyy-MM-dd");
        DateLocale enGb = DateLocaleFactory.INSTANCE.getLocale("en-gb");

        try (Path vp = new Path()) {
            for (i = 0; i < 10000; i++) {
                vp.of(root).concat(PRODUCT).put(Files.SEPARATOR);
                fmt.format(vmem.getLong(i * 8L), enGb, "UTC", vp);
                if (!FF.exists(vp.$())) {
                    Assert.fail();
                }
            }
        }
    }

    private static class SwapMetaRenameDenyingFacade extends TestFilesFacade {
        boolean hit = false;

        @Override
        public boolean rename(LPSZ from, LPSZ to) {
            if (Chars.endsWith(from, TableUtils.META_SWAP_FILE_NAME)) {
                hit = true;
                return false;
            }
            return super.rename(from, to);
        }

        @Override
        public boolean wasCalled() {
            return hit;
        }
    }

    private static class MetaRenameDenyingFacade extends TestFilesFacade {
        boolean hit = false;

        @Override
        public boolean rename(LPSZ from, LPSZ to) {
            if (Chars.contains(to, TableUtils.META_PREV_FILE_NAME)) {
                hit = true;
                return false;
            }
            return super.rename(from, to);
        }

        @Override
        public boolean wasCalled() {
            return hit;
        }
    }

    static class CountingFilesFacade extends FilesFacadeImpl {
        long count = Long.MAX_VALUE;
    }
}<|MERGE_RESOLUTION|>--- conflicted
+++ resolved
@@ -1792,8 +1792,6 @@
     }
 
     @Test
-<<<<<<< HEAD
-=======
     public void testRemoveColumnBeforeTimestamp3Symbols() throws Exception {
         try (TableModel model = new TableModel(configuration, "ABC", PartitionBy.DAY)
                 .col("productId", ColumnType.INT)
@@ -1808,12 +1806,6 @@
     }
 
     @Test
-    public void testRemoveColumnCannotAppendTodo() throws Exception {
-        testRemoveColumnRecoverableFailure(new TodoAppendDenyingFacade());
-    }
-
-    @Test
->>>>>>> 9906861a
     public void testRemoveColumnCannotMMapSwap() throws Exception {
         class X extends TestFilesFacade {
 
