/*******************************************************************************
 *     ___                  _   ____  ____
 *    / _ \ _   _  ___  ___| |_|  _ \| __ )
 *   | | | | | | |/ _ \/ __| __| | | |  _ \
 *   | |_| | |_| |  __/\__ \ |_| |_| | |_) |
 *    \__\_\\__,_|\___||___/\__|____/|____/
 *
 *  Copyright (c) 2014-2019 Appsicle
 *  Copyright (c) 2019-2020 QuestDB
 *
 *  Licensed under the Apache License, Version 2.0 (the "License");
 *  you may not use this file except in compliance with the License.
 *  You may obtain a copy of the License at
 *
 *  http://www.apache.org/licenses/LICENSE-2.0
 *
 *  Unless required by applicable law or agreed to in writing, software
 *  distributed under the License is distributed on an "AS IS" BASIS,
 *  WITHOUT WARRANTIES OR CONDITIONS OF ANY KIND, either express or implied.
 *  See the License for the specific language governing permissions and
 *  limitations under the License.
 *
 ******************************************************************************/

package io.questdb.cairo;

import java.util.Arrays;
import io.questdb.MessageBus;
import io.questdb.cairo.sql.RecordMetadata;
import io.questdb.cairo.vm.VmUtils;
import io.questdb.log.Log;
import io.questdb.log.LogFactory;
import io.questdb.mp.AbstractQueueConsumerJob;
import io.questdb.mp.RingQueue;
import io.questdb.mp.Sequence;
import io.questdb.std.*;
import io.questdb.std.datetime.microtime.Timestamps;
import io.questdb.std.str.Path;

import java.io.Closeable;
import java.util.concurrent.atomic.AtomicBoolean;
import java.util.concurrent.atomic.AtomicInteger;
import java.util.concurrent.locks.LockSupport;

import static io.questdb.cairo.TableUtils.iFile;

public class TableBlockWriter implements Closeable {
    private static final Log LOG = LogFactory.getLog(TableBlockWriter.class);
    private static final Timestamps.TimestampFloorMethod NO_PARTITIONING_FLOOR = (ts) -> 0;
    private final CharSequence root;
    private final FilesFacade ff;
    private final int mkDirMode;
    private final RingQueue<TableBlockWriterTaskHolder> queue;
    private final Sequence pubSeq;
    private final LongList columnRowsAdded = new LongList();
    private final LongObjHashMap<PartitionBlockWriter> partitionBlockWriterByTimestamp = new LongObjHashMap<>();
    private final ObjList<PartitionBlockWriter> partitionBlockWriters = new ObjList<>();
    private final ObjList<TableBlockWriterTask> concurrentTasks = new ObjList<>();
    private final AtomicInteger nCompletedConcurrentTasks = new AtomicInteger();
    private TableWriter writer;
    private RecordMetadata metadata;
    private int columnCount;
    private int partitionBy;
    private Timestamps.TimestampFloorMethod timestampFloorMethod;
    private int timestampColumnIndex;
    private long firstTimestamp;
    private long lastTimestamp;
    private int nextPartitionBlockWriterIndex;
    private int nEnqueuedConcurrentTasks;
    private PartitionBlockWriter partWriter;

    TableBlockWriter(CairoConfiguration configuration, MessageBus messageBus) {
        root = configuration.getRoot();
        this.ff = configuration.getFilesFacade();
        this.mkDirMode = configuration.getMkDirMode();
        queue = messageBus.getTableBlockWriterQueue();
        pubSeq = messageBus.getTableBlockWriterPubSeq();
    }

    public void appendCompletedPageFrameColumn(int columnIndex, long pageFrameSize, long sourceAddress, long dataFd, long mapSz) {
        LOG.info().$("appending completed data").$(" [tableName=").$(writer.getName()).$(", columnIndex=").$(columnIndex).$(", pageFrameSize=").$(pageFrameSize).$(']').$();
        updateTimeStamps(columnIndex, pageFrameSize, sourceAddress);
        partWriter.appendCompletedPageFrameColumn(columnIndex, pageFrameSize, sourceAddress, dataFd, mapSz);
    }

    public void appendPageFrameColumn(int columnIndex, long pageFrameSize, long sourceAddress) {
<<<<<<< HEAD
        LOG.info().$("appending data").$(" [tableName=").$(writer.getName()).$(", columnIndex=").$(columnIndex).$(", pageFrameSize=").$(pageFrameSize).$(']').$();
        updateTimeStamps(columnIndex, pageFrameSize, sourceAddress);
        partWriter.appendPageFrameColumn(columnIndex, pageFrameSize, sourceAddress);
    }

    private void updateTimeStamps(int columnIndex, long pageFrameSize, long sourceAddress) {
=======
        LOG.info().$("appending data").$(" [tableName=").$(writer.getTableName()).$(", columnIndex=").$(columnIndex).$(", pageFrameSize=").$(pageFrameSize).$(']').$();
>>>>>>> d503a5de
        if (columnIndex == timestampColumnIndex) {
            long firstBlockTimestamp = Unsafe.getUnsafe().getLong(sourceAddress);
            if (firstBlockTimestamp < firstTimestamp) {
                firstTimestamp = firstBlockTimestamp;
            }
            long addr = sourceAddress + pageFrameSize - Long.BYTES;
            long lastBlockTimestamp = Unsafe.getUnsafe().getLong(addr);
            if (lastBlockTimestamp > lastTimestamp) {
                lastTimestamp = lastBlockTimestamp;
            }
        }
    }

    public void cancel() {
        completePendingConcurrentTasks(true);
        writer.cancelRow();
        for (int n = 0; n < nextPartitionBlockWriterIndex; n++) {
            partitionBlockWriters.getQuick(n).cancel();
        }
        writer.purgeUnusedPartitions();
        LOG.info().$("cancelled new block [table=").$(writer.getTableName()).$(']').$();
        clear();
    }

    @Override
    public void close() {
        clear();
        Misc.freeObjList(partitionBlockWriters);
        partitionBlockWriters.clear();
    }

    public void commit() {
        LOG.info().$("committing block write").$(" [tableName=").$(writer.getTableName()).$(", firstTimestamp=").$ts(firstTimestamp).$(", lastTimestamp=").$ts(lastTimestamp).$(']').$();
        // Need to complete all data tasks before we can start index tasks
        completePendingConcurrentTasks(false);
        for (int n = 0; n < nextPartitionBlockWriterIndex; n++) {
            partitionBlockWriters.getQuick(n).startCommitAppendedBlock();
        }
        completePendingConcurrentTasks(false);
        for (int n = 0; n < nextPartitionBlockWriterIndex; n++) {
            partitionBlockWriters.getQuick(n).completeCommitAppendedBlock();
        }
        writer.commitBlock(firstTimestamp);
        LOG.info().$("committed new block [table=").$(writer.getTableName()).$(']').$();
        clear();
    }

    public void startPageFrame(long timestampLo) {
        partWriter = getPartitionBlockWriter(timestampLo);
        partWriter.startPageFrame(timestampLo);
    }

    private static long mapFile(FilesFacade ff, long fd, final long mapOffset, final long mapSz) {
        return ff.mapFileBlock(fd, mapOffset, mapSz);
    }

    private static void unmapFile(FilesFacade ff, final long address, final long mapSz) {
        ff.unmapFileBlock(address, mapSz);
    }

    void clear() {
        if (nCompletedConcurrentTasks.get() < nEnqueuedConcurrentTasks) {
            LOG.error().$("new block should have been either committed or cancelled [table=").$(writer.getTableName()).$(']').$();
            completePendingConcurrentTasks(true);
        }
        metadata = null;
        writer = null;
        partWriter = null;
        for (int i = 0; i < nextPartitionBlockWriterIndex; i++) {
            partitionBlockWriters.getQuick(i).clear();
        }
        nextPartitionBlockWriterIndex = 0;
        partitionBlockWriterByTimestamp.clear();
    }

    private void completePendingConcurrentTasks(boolean cancel) {
        if (nCompletedConcurrentTasks.get() < nEnqueuedConcurrentTasks) {
            for (int n = 0; n < nEnqueuedConcurrentTasks; n++) {
                TableBlockWriterTask task = concurrentTasks.getQuick(n);
                if (cancel) {
                    task.cancel();
                } else {
                    task.run();
                }
            }
        }

        while (nCompletedConcurrentTasks.get() < nEnqueuedConcurrentTasks) {
            LockSupport.parkNanos(0);
        }
        nEnqueuedConcurrentTasks = 0;
        nCompletedConcurrentTasks.set(0);
    }

    private void enqueueConcurrentTask(TableBlockWriterTask task) {
        assert concurrentTasks.getQuick(nEnqueuedConcurrentTasks) == task;
        assert !task.ready.get();
        task.ready.set(true);
        nEnqueuedConcurrentTasks++;

        do {
            long seq = pubSeq.next();
            if (seq >= 0) {
                try {
                    queue.get(seq).task = task;
                } finally {
                    pubSeq.done(seq);
                }
                return;
            }
            if (seq == -1) {
                task.run();
                return;
            }
        } while (true);
    }

    private TableBlockWriterTask getConcurrentTask() {
        if (concurrentTasks.size() <= nEnqueuedConcurrentTasks) {
            concurrentTasks.extendAndSet(nEnqueuedConcurrentTasks, new TableBlockWriterTask());
        }
        return concurrentTasks.getQuick(nEnqueuedConcurrentTasks);
    }

    private PartitionBlockWriter getPartitionBlockWriter(long timestamp) {
        long timestampLo = timestampFloorMethod.floor(timestamp);
        PartitionBlockWriter partWriter = partitionBlockWriterByTimestamp.get(timestampLo);
        if (null == partWriter) {
            assert nextPartitionBlockWriterIndex <= partitionBlockWriters.size();
            if (nextPartitionBlockWriterIndex == partitionBlockWriters.size()) {
                partWriter = new PartitionBlockWriter();
                partitionBlockWriters.extendAndSet(nextPartitionBlockWriterIndex, partWriter);
            } else {
                partWriter = partitionBlockWriters.getQuick(nextPartitionBlockWriterIndex);
            }
            nextPartitionBlockWriterIndex++;
            partitionBlockWriterByTimestamp.put(timestampLo, partWriter);
            partWriter.of(timestampLo);
        }

        return partWriter;
    }

    void open(TableWriter writer) {
        this.writer = writer;
        metadata = writer.getMetadata();
        columnCount = metadata.getColumnCount();
        partitionBy = writer.getPartitionBy();
        columnRowsAdded.ensureCapacity(columnCount);
        timestampColumnIndex = metadata.getTimestampIndex();
        firstTimestamp = timestampColumnIndex >= 0 ? Long.MAX_VALUE : Long.MIN_VALUE;
        lastTimestamp = timestampColumnIndex >= 0 ? Long.MIN_VALUE : 0;
        nEnqueuedConcurrentTasks = 0;
        nCompletedConcurrentTasks.set(0);
        switch (partitionBy) {
            case PartitionBy.DAY:
                timestampFloorMethod = Timestamps.FLOOR_DD;
                break;
            case PartitionBy.MONTH:
                timestampFloorMethod = Timestamps.FLOOR_MM;
                break;
            case PartitionBy.YEAR:
                timestampFloorMethod = Timestamps.FLOOR_YYYY;
                break;
            default:
                timestampFloorMethod = NO_PARTITIONING_FLOOR;
                break;
        }
        LOG.info().$("started new block [table=").$(writer.getTableName()).$(']').$();
    }

    private enum TaskType {
        AppendBlock, GenerateStringIndex, GenerateBinaryIndex
    }

    private static class PartitionStruct {
        private static final int MAPPING_STRUCT_ENTRY_P2 = 3;
        private static final int INITIAL_ADDITIONAL_MAPPINGS = 4;
        private long[] mappingData = null;
        private int columnCount;
        private int nAdditionalMappings;

        private void addAdditionalMapping(long start, long size) {
            int i = getMappingDataIndex(columnCount, nAdditionalMappings << 1);
            nAdditionalMappings++;
            int minSz = i + nAdditionalMappings << 1;
            if (mappingData.length < minSz) {
                long[] newMappingData = new long[minSz + (INITIAL_ADDITIONAL_MAPPINGS << 1)];
                System.arraycopy(mappingData, 0, newMappingData, 0, mappingData.length);
                mappingData = newMappingData;
            }
            mappingData[i++] = start;
            mappingData[i] = size;
        }

        private void clear() {
            Arrays.fill(mappingData, 0);
        }

        private long getAdditionalMappingSize(int nMapping) {
            int i = getMappingDataIndex(columnCount, (nMapping << 1) + 1);
            return mappingData[i];
        }

        private long getAdditionalMappingStart(int nMapping) {
            int i = getMappingDataIndex(columnCount, nMapping << 1);
            return mappingData[i];
        }

        private long getColumnAppendOffset(int columnIndex) {
            return mappingData[getMappingDataIndex(columnIndex, 5)];
        }

        private long getColumnDataFd(int columnIndex) {
            return mappingData[getMappingDataIndex(columnIndex, 0)];
        }

        private int getColumnFieldSizePow2(int columnIndex) {
            return (int) mappingData[getMappingDataIndex(columnIndex, 7)];
        }

        private long getColumnIndexFd(int columnIndex) {
            return mappingData[getMappingDataIndex(columnIndex, 1)];
        }

        private long getColumnMappingSize(int columnIndex) {
            return mappingData[getMappingDataIndex(columnIndex, 3)];
        }

        private long getColumnMappingStart(int columnIndex) {
            return mappingData[getMappingDataIndex(columnIndex, 2)];
        }

        private long getColumnNRowsAdded(int columnIndex) {
            return mappingData[getMappingDataIndex(columnIndex, 6)];
        }

        private long getColumnStartOffset(int columnIndex) {
            return mappingData[getMappingDataIndex(columnIndex, 4)];
        }

        private int getMappingDataIndex(int columnIndex, int fieldIndex) {
            return (columnIndex << MAPPING_STRUCT_ENTRY_P2) + fieldIndex;
        }

        private int getnAdditionalMappings() {
            return nAdditionalMappings;
        }

        private void of(int columnCount) {
            this.columnCount = columnCount;
            nAdditionalMappings = 0;
            int MAPPING_STRUCT_ENTRY_SIZE = 1 << MAPPING_STRUCT_ENTRY_P2;
            int sz = columnCount * MAPPING_STRUCT_ENTRY_SIZE;
            if (mappingData == null || mappingData.length < sz) {
                sz += INITIAL_ADDITIONAL_MAPPINGS << 1;
                mappingData = new long[sz];
            }
        }

        private void setColumnAppendOffset(int columnIndex, long offset) {
            mappingData[getMappingDataIndex(columnIndex, 5)] = offset;
        }

        private void setColumnDataFd(int columnIndex, long fd) {
            mappingData[getMappingDataIndex(columnIndex, 0)] = fd;
        }

        private void setColumnFieldSizePow2(int columnIndex, int fieldSizePow2) {
            mappingData[getMappingDataIndex(columnIndex, 7)] = fieldSizePow2;
        }

        private void setColumnIndexFd(int columnIndex, long fd) {
            mappingData[getMappingDataIndex(columnIndex, 1)] = fd;
        }

        private void setColumnMappingSize(int columnIndex, long size) {
            mappingData[getMappingDataIndex(columnIndex, 3)] = size;
        }

        private void setColumnMappingStart(int columnIndex, long address) {
            mappingData[getMappingDataIndex(columnIndex, 2)] = address;
        }

        private void setColumnNRowsAdded(int columnIndex, long nRowsAdded) {
            mappingData[getMappingDataIndex(columnIndex, 6)] = nRowsAdded;
        }

        private void setColumnStartOffset(int columnIndex, long offset) {
            mappingData[getMappingDataIndex(columnIndex, 4)] = offset;
        }
    }

    public static class TableBlockWriterTaskHolder {
        private TableBlockWriterTask task;
    }

    public static class TableBlockWriterJob extends AbstractQueueConsumerJob<TableBlockWriterTaskHolder> {
        public TableBlockWriterJob(MessageBus messageBus) {
            super(messageBus.getTableBlockWriterQueue(), messageBus.getTableBlockWriterSubSeq());
        }

        @Override
        protected boolean doRun(int workerId, long cursor) {
            try {
                final TableBlockWriterTaskHolder holder = queue.get(cursor);
                boolean useful = holder.task.run();
                holder.task = null;
                return useful;
            } finally {
                subSeq.done(cursor);
            }
        }
    }

    private class PartitionBlockWriter implements Closeable {
        private final PartitionStruct partitionStruct = new PartitionStruct();
        private final LongList columnTops = new LongList();
        private final Path path = new Path();
        private int plen;
        private long timestampLo;
        private long timestampHi;
        private boolean opened;

        @Override
        public void close() {
            clear();
            path.close();
        }

        private void openPartition() {
            assert !opened;
            partitionStruct.of(columnCount);
<<<<<<< HEAD
            path.of(root).concat(writer.getName());
            timestampHi = TableUtils.setPathForPartition(path, partitionBy, timestampLo);
            plen = path.length();
=======
            path.of(root).concat(writer.getTableName());
            timestampHi = TableUtils.setPathForPartition(path, partitionBy, timestampLo, true);
            int plen = path.length();
>>>>>>> d503a5de
            try {
                if (ff.mkdirs(path.slash$(), mkDirMode) != 0) {
                    throw CairoException.instance(ff.errno()).put("Could not create directory: ").put(path);
                }

                assert columnCount > 0;
                columnTops.setAll(columnCount, -1);
                for (int columnIndex = 0; columnIndex < columnCount; columnIndex++) {
                    final long appendOffset = writer.getPrimaryAppendOffset(timestampLo, columnIndex);
                    partitionStruct.setColumnStartOffset(columnIndex, appendOffset);
                    partitionStruct.setColumnAppendOffset(columnIndex, appendOffset);
                    partitionStruct.setColumnDataFd(columnIndex, -1);
                    partitionStruct.setColumnIndexFd(columnIndex, -1);
                    int columnType = metadata.getColumnType(columnIndex);
                    switch (columnType) {
                        case ColumnType.STRING:
                        case ColumnType.BINARY:
                            partitionStruct.setColumnFieldSizePow2(columnIndex, -1);
                            break;
                        default:
                            partitionStruct.setColumnFieldSizePow2(columnIndex, ColumnType.pow2SizeOf(columnType));
                            break;
                    }
                }

                opened = true;
                LOG.info().$("opened partition to '").$(path).$('\'').$();
            } catch (Throwable ex) {
                closePartition();
                throw ex;
            } finally {
                path.trimTo(plen);
            }
        }

        private void closePartition() {
            try {
                int i;
                for (int columnIndex = 0; columnIndex < columnCount; columnIndex++) {
                    long fd = partitionStruct.getColumnDataFd(columnIndex);
                    if (fd != -1) {
                        long address = partitionStruct.getColumnMappingStart(columnIndex);
                        if (address != 0) {
                            long sz = partitionStruct.getColumnMappingSize(columnIndex);
                            unmapFile(ff, address, sz);
                            partitionStruct.setColumnMappingStart(columnIndex, 0);
                        }
                        ff.close(fd);
                    }
                    fd = partitionStruct.getColumnIndexFd(columnIndex);
                    if (fd != -1) {
                        ff.close(fd);
                    }
                }
                int nAdditionalMappings = partitionStruct.getnAdditionalMappings();
                for (i = 0; i < nAdditionalMappings; i++) {
                    long address = partitionStruct.getAdditionalMappingStart(i);
                    long sz = partitionStruct.getAdditionalMappingSize(i);
                    unmapFile(ff, address, sz);
                }
            } finally {
                partitionStruct.clear();
                opened = false;
            }
        }

        private void appendCompletedPageFrameColumn(int columnIndex, long pageFrameSize, long sourceAddress, long dateFd, long mapSz) {
            long appendOffset = partitionStruct.getColumnAppendOffset(columnIndex);
            long nextAppendOffset = appendOffset + pageFrameSize;
            partitionStruct.setColumnAppendOffset(columnIndex, nextAppendOffset);

            partitionStruct.setColumnDataFd(columnIndex, dateFd);
            partitionStruct.setColumnMappingStart(columnIndex, sourceAddress);
            partitionStruct.setColumnMappingSize(columnIndex, mapSz);
        }

        private void appendPageFrameColumn(int columnIndex, long pageFrameSize, long sourceAddress) {
            if (sourceAddress != 0) {
                long appendOffset = partitionStruct.getColumnAppendOffset(columnIndex);
                long nextAppendOffset = appendOffset + pageFrameSize;
                partitionStruct.setColumnAppendOffset(columnIndex, nextAppendOffset);

                long destAddress;
                long columnStartAddress = partitionStruct.getColumnMappingStart(columnIndex);
                if (columnStartAddress == 0) {
                    assert appendOffset == partitionStruct.getColumnStartOffset(columnIndex);
                    try {
                        long fd = TableUtils.openFileRWOrFail(ff, TableUtils.dFile(path.trimTo(plen), metadata.getColumnName(columnIndex)));
                        partitionStruct.setColumnDataFd(columnIndex, fd);
                        long mapSz = Math.max(pageFrameSize, ff.getMapPageSize());
                        long address = mapFile(ff, fd, appendOffset, mapSz);
                        partitionStruct.setColumnMappingStart(columnIndex, address);
                        partitionStruct.setColumnMappingSize(columnIndex, mapSz);
                        columnStartAddress = address;
                        destAddress = columnStartAddress;
                    } finally {
                        path.trimTo(plen);
                    }
                } else {
                    long initialOffset = partitionStruct.getColumnStartOffset(columnIndex);
                    assert initialOffset < appendOffset;
                    final long minMapSz = nextAppendOffset - initialOffset;
                    if (minMapSz > partitionStruct.getColumnMappingSize(columnIndex)) {
                        partitionStruct.addAdditionalMapping(
                                partitionStruct.getColumnMappingStart(columnIndex),
                                partitionStruct.getColumnMappingSize(columnIndex)
                        );
                        final long address = mapFile(
                                ff,
                                partitionStruct.getColumnDataFd(columnIndex),
                                partitionStruct.getColumnStartOffset(columnIndex),
                                minMapSz
                        );
                        partitionStruct.setColumnMappingStart(columnIndex, address);
                        partitionStruct.setColumnMappingSize(columnIndex, minMapSz);
                    }
                    destAddress = partitionStruct.getColumnMappingStart(columnIndex) + appendOffset - initialOffset;
                }

                TableBlockWriterTask task = getConcurrentTask();
                task.assignAppendPageFrameColumn(destAddress, pageFrameSize, sourceAddress);
                enqueueConcurrentTask(task);
            } else {
                partWriter.setColumnTop(columnIndex, pageFrameSize);
            }
        }

        private void cancel() {
            clear();
        }

        private void clear() {
            if (opened) {
                closePartition();
            }
            columnTops.clear();
        }

        private void completeCommitAppendedBlock() {
            long nRowsAdded = 0;
            for (int columnIndex = 0; columnIndex < columnCount; columnIndex++) {
                long nColRowsAdded = partitionStruct.getColumnNRowsAdded(columnIndex);
                assert nColRowsAdded >= 0;
                if (nColRowsAdded > nRowsAdded) {
                    nRowsAdded = nColRowsAdded;
                }
            }
            long blockLastTimestamp = Math.min(timestampHi, lastTimestamp);
            LOG.info().$("committing ").$(nRowsAdded).$(" rows to partition at ").$(path).$(" [firstTimestamp=").$ts(timestampLo).$(", lastTimestamp=").$ts(timestampHi).$(']').$();
            writer.startAppendedBlock(timestampLo, blockLastTimestamp, nRowsAdded, columnTops);
        }

        private void completeUpdateSymbolCache(int columnIndex, long colNRowsAdded) {
            final long address = partitionStruct.getColumnMappingStart(columnIndex);
            assert address > 0;
            final int nSymbols = Vect.maxInt(address, colNRowsAdded) + 1;
            SymbolMapWriter symWriter = writer.getSymbolMapWriter(columnIndex);
            if (nSymbols > symWriter.getSymbolCount()) {
                symWriter.commitAppendedBlock(nSymbols - symWriter.getSymbolCount());
            }
        }

        private void of(long timestampLo) {
            this.timestampLo = timestampLo;
            openPartition();
            columnTops.ensureCapacity(columnCount);
        }

        private void setColumnTop(int columnIndex, long columnTop) {
            columnTops.set(columnIndex, columnTop);
        }

        private void startCommitAppendedBlock() {
            for (int columnIndex = 0; columnIndex < columnCount; columnIndex++) {
                int columnType = metadata.getColumnType(columnIndex);
                long offsetLo = partitionStruct.getColumnStartOffset(columnIndex);
                long offsetHi = partitionStruct.getColumnAppendOffset(columnIndex);

                // Add binary and string indexes
                switch (columnType) {
                    case ColumnType.STRING:
                    case ColumnType.BINARY: {
                        TableBlockWriterTask task = getConcurrentTask();
                        if (offsetHi != offsetLo) {
                            long columnDataAddressLo = partitionStruct.getColumnMappingStart(columnIndex);
                            assert offsetHi - offsetLo <= partitionStruct.getColumnMappingSize(columnIndex);
                            long columnDataAddressHi = columnDataAddressLo + offsetHi - offsetLo;

                            try {
                                long indexFd = TableUtils.openFileRWOrFail(ff, iFile(path.trimTo(plen), metadata.getColumnName(columnIndex)));
                                partitionStruct.setColumnIndexFd(columnIndex, indexFd);
                                long indexOffsetLo = writer.getSecondaryAppendOffset(timestampLo, columnIndex);

                                if (columnType == ColumnType.STRING) {
                                    task.assignUpdateStringIndex(columnDataAddressLo, columnDataAddressHi, offsetLo, indexFd, indexOffsetLo, columnIndex, partitionStruct);
                                } else {
                                    task.assignUpdateBinaryIndex(columnDataAddressLo, columnDataAddressHi, offsetLo, indexFd, indexOffsetLo, columnIndex, partitionStruct);
                                }
                                partitionStruct.setColumnNRowsAdded(columnIndex, -1);
                                enqueueConcurrentTask(task);
                            } finally {
                                path.trimTo(plen);
                            }
                        } else {
                            partitionStruct.setColumnNRowsAdded(columnIndex, 0);
                        }
                        break;
                    }

                    case ColumnType.SYMBOL: {
                        long colNRowsAdded = (offsetHi - offsetLo) >> partitionStruct.getColumnFieldSizePow2(columnIndex);
                        partitionStruct.setColumnNRowsAdded(columnIndex, colNRowsAdded);
                        completeUpdateSymbolCache(columnIndex, colNRowsAdded);
                        break;
                    }

                    default: {
                        long colNRowsAdded = (offsetHi - offsetLo) >> partitionStruct.getColumnFieldSizePow2(columnIndex);
                        partitionStruct.setColumnNRowsAdded(columnIndex, colNRowsAdded);
                        break;
                    }
                }
            }
        }

        private void startPageFrame(long timestamp) {
            assert opened;
            assert timestamp == Long.MIN_VALUE || timestamp >= timestampLo;
            assert timestamp <= timestampHi;
            timestampLo = timestamp;
        }
    }

    private class TableBlockWriterTask {
        private final AtomicBoolean ready = new AtomicBoolean(false);
        private TaskType taskType;
        private long sourceAddress;
        private long sourceSizeOrEnd;
        private long destAddress;
        private long sourceInitialOffset;
        private long indexFd;
        private long indexOffsetLo;
        private int columnIndex;
        private PartitionStruct partitionStruct;

        private void assignAppendPageFrameColumn(long destAddress, long pageFrameLength, long sourceAddress) {
            taskType = TaskType.AppendBlock;
            this.destAddress = destAddress;
            this.sourceSizeOrEnd = pageFrameLength;
            this.sourceAddress = sourceAddress;
        }

        private void assignUpdateBinaryIndex(
                long columnDataAddressLo,
                long columnDataAddressHi,
                long columnDataOffsetLo,
                long indexFd,
                long indexOffsetLo,
                int columnIndex,
                PartitionStruct partitionStruct
        ) {
            taskType = TaskType.GenerateBinaryIndex;
            this.sourceAddress = columnDataAddressLo;
            this.sourceSizeOrEnd = columnDataAddressHi;
            this.sourceInitialOffset = columnDataOffsetLo;
            this.indexFd = indexFd;
            this.indexOffsetLo = indexOffsetLo;
            this.columnIndex = columnIndex;
            this.partitionStruct = partitionStruct;
        }

        private void assignUpdateStringIndex(
                long columnDataAddressLo,
                long columnDataAddressHi,
                long columnDataOffsetLo,
                long indexFd,
                long indexOffsetLo,
                int columnIndex,
                PartitionStruct partitionStruct
        ) {
            taskType = TaskType.GenerateStringIndex;
            this.sourceAddress = columnDataAddressLo;
            this.sourceSizeOrEnd = columnDataAddressHi;
            this.sourceInitialOffset = columnDataOffsetLo;
            this.indexFd = indexFd;
            this.indexOffsetLo = indexOffsetLo;
            this.columnIndex = columnIndex;
            this.partitionStruct = partitionStruct;
        }

        private void cancel() {
            if (ready.compareAndSet(true, false)) {
                nCompletedConcurrentTasks.incrementAndGet();
            }
        }

        private void completeUpdateBinaryIndex(
                long columnDataAddressLo,
                long columnDataAddressHi,
                long columnDataOffsetLo,
                long indexFd,
                long indexOffsetLo,
                int columnIndex,
                PartitionStruct partitionStruct
        ) {
            long indexMappingSz = (columnDataAddressHi - columnDataAddressLo);
            long indexMappingStart = mapFile(ff, indexFd, indexOffsetLo, indexMappingSz);

            long offset = columnDataOffsetLo;
            long columnDataAddress = columnDataAddressLo;
            long columnIndexAddress = indexMappingStart;
            long nRowsAdded = 0;
            while (columnDataAddress < columnDataAddressHi) {
                assert columnIndexAddress + Long.BYTES <= (indexMappingStart + indexMappingSz);
                nRowsAdded++;
                Unsafe.getUnsafe().putLong(columnIndexAddress, offset);
                columnIndexAddress += Long.BYTES;
                // TODO: remove branching similar to how this is done for strings
                long binLen = Unsafe.getUnsafe().getLong(columnDataAddress);
                long sz;
                if (binLen == TableUtils.NULL_LEN) {
                    sz = Long.BYTES;
                } else {
                    sz = Long.BYTES + binLen;
                }
                columnDataAddress += sz;
                offset += sz;
            }

            partitionStruct.setColumnNRowsAdded(columnIndex, nRowsAdded);
            unmapFile(ff, indexMappingStart, indexMappingSz);
        }

        private void completeUpdateStringIndex(
                long columnDataAddressLo,
                long columnDataAddressHi,
                long columnDataOffsetLo,
                long indexFd,
                long indexOffsetLo,
                int columnIndex,
                PartitionStruct partitionStruct
        ) {
            final long indexMappingSz = (columnDataAddressHi - columnDataAddressLo) * 2;
            final long indexMappingStart = mapFile(ff, indexFd, indexOffsetLo, indexMappingSz);
            long offset = columnDataOffsetLo;
            long columnDataAddress = columnDataAddressLo;
            long columnIndexAddress = indexMappingStart;
            long nRowsAdded = 0;
            while (columnDataAddress < columnDataAddressHi) {
                assert columnIndexAddress + Long.BYTES <= (indexMappingStart + indexMappingSz);
                nRowsAdded++;
                Unsafe.getUnsafe().putLong(columnIndexAddress, offset);
                columnIndexAddress += Long.BYTES;
                final int strLen = Unsafe.getUnsafe().getInt(columnDataAddress);
                // +1 the length will turn NULL_LEN into 0
                final long bit = ((strLen >>> 30) & 0x02) ^ 0x02; // our sign bit is now bit #1
                // so null will evaluate to just VirtualMemory.STRING_LENGTH_BYTES
                // but for positive length values we need to subtract 2
                // how do we do that? Lets use inverted sign bit
                final long sz = (VmUtils.STRING_LENGTH_BYTES + 2L * (strLen + 1) - bit);
                columnDataAddress += sz;
                offset += sz;
            }

            partitionStruct.setColumnNRowsAdded(columnIndex, nRowsAdded);
            unmapFile(ff, indexMappingStart, indexMappingSz);
        }

        private boolean run() {
            if (ready.compareAndSet(true, false)) {
                try {
                    switch (taskType) {
                        case AppendBlock:
                            Vect.memcpy(sourceAddress, destAddress, sourceSizeOrEnd);
                            return true;

                        case GenerateStringIndex:
                            completeUpdateStringIndex(sourceAddress, sourceSizeOrEnd, sourceInitialOffset, indexFd, indexOffsetLo, columnIndex, partitionStruct);
                            return true;

                        case GenerateBinaryIndex:
                            completeUpdateBinaryIndex(sourceAddress, sourceSizeOrEnd, sourceInitialOffset, indexFd, indexOffsetLo, columnIndex, partitionStruct);
                            return true;
                    }
                } finally {
                    nCompletedConcurrentTasks.incrementAndGet();
                }
            }

            return false;
        }
    }
}<|MERGE_RESOLUTION|>--- conflicted
+++ resolved
@@ -24,7 +24,14 @@
 
 package io.questdb.cairo;
 
+import static io.questdb.cairo.TableUtils.iFile;
+
+import java.io.Closeable;
 import java.util.Arrays;
+import java.util.concurrent.atomic.AtomicBoolean;
+import java.util.concurrent.atomic.AtomicInteger;
+import java.util.concurrent.locks.LockSupport;
+
 import io.questdb.MessageBus;
 import io.questdb.cairo.sql.RecordMetadata;
 import io.questdb.cairo.vm.VmUtils;
@@ -33,16 +40,16 @@
 import io.questdb.mp.AbstractQueueConsumerJob;
 import io.questdb.mp.RingQueue;
 import io.questdb.mp.Sequence;
-import io.questdb.std.*;
+import io.questdb.std.Files;
+import io.questdb.std.FilesFacade;
+import io.questdb.std.LongList;
+import io.questdb.std.LongObjHashMap;
+import io.questdb.std.Misc;
+import io.questdb.std.ObjList;
+import io.questdb.std.Unsafe;
+import io.questdb.std.Vect;
 import io.questdb.std.datetime.microtime.Timestamps;
 import io.questdb.std.str.Path;
-
-import java.io.Closeable;
-import java.util.concurrent.atomic.AtomicBoolean;
-import java.util.concurrent.atomic.AtomicInteger;
-import java.util.concurrent.locks.LockSupport;
-
-import static io.questdb.cairo.TableUtils.iFile;
 
 public class TableBlockWriter implements Closeable {
     private static final Log LOG = LogFactory.getLog(TableBlockWriter.class);
@@ -78,22 +85,18 @@
     }
 
     public void appendCompletedPageFrameColumn(int columnIndex, long pageFrameSize, long sourceAddress, long dataFd, long mapSz) {
-        LOG.info().$("appending completed data").$(" [tableName=").$(writer.getName()).$(", columnIndex=").$(columnIndex).$(", pageFrameSize=").$(pageFrameSize).$(']').$();
+        LOG.info().$("appending completed data").$(" [tableName=").$(writer.getTableName()).$(", columnIndex=").$(columnIndex).$(", pageFrameSize=").$(pageFrameSize).$(']').$();
         updateTimeStamps(columnIndex, pageFrameSize, sourceAddress);
         partWriter.appendCompletedPageFrameColumn(columnIndex, pageFrameSize, sourceAddress, dataFd, mapSz);
     }
 
     public void appendPageFrameColumn(int columnIndex, long pageFrameSize, long sourceAddress) {
-<<<<<<< HEAD
-        LOG.info().$("appending data").$(" [tableName=").$(writer.getName()).$(", columnIndex=").$(columnIndex).$(", pageFrameSize=").$(pageFrameSize).$(']').$();
+        LOG.info().$("appending data").$(" [tableName=").$(writer.getTableName()).$(", columnIndex=").$(columnIndex).$(", pageFrameSize=").$(pageFrameSize).$(']').$();
         updateTimeStamps(columnIndex, pageFrameSize, sourceAddress);
         partWriter.appendPageFrameColumn(columnIndex, pageFrameSize, sourceAddress);
     }
 
     private void updateTimeStamps(int columnIndex, long pageFrameSize, long sourceAddress) {
-=======
-        LOG.info().$("appending data").$(" [tableName=").$(writer.getTableName()).$(", columnIndex=").$(columnIndex).$(", pageFrameSize=").$(pageFrameSize).$(']').$();
->>>>>>> d503a5de
         if (columnIndex == timestampColumnIndex) {
             long firstBlockTimestamp = Unsafe.getUnsafe().getLong(sourceAddress);
             if (firstBlockTimestamp < firstTimestamp) {
@@ -427,15 +430,9 @@
         private void openPartition() {
             assert !opened;
             partitionStruct.of(columnCount);
-<<<<<<< HEAD
-            path.of(root).concat(writer.getName());
-            timestampHi = TableUtils.setPathForPartition(path, partitionBy, timestampLo);
-            plen = path.length();
-=======
             path.of(root).concat(writer.getTableName());
             timestampHi = TableUtils.setPathForPartition(path, partitionBy, timestampLo, true);
-            int plen = path.length();
->>>>>>> d503a5de
+            plen = path.length();
             try {
                 if (ff.mkdirs(path.slash$(), mkDirMode) != 0) {
                     throw CairoException.instance(ff.errno()).put("Could not create directory: ").put(path);
@@ -463,7 +460,7 @@
 
                 opened = true;
                 LOG.info().$("opened partition to '").$(path).$('\'').$();
-            } catch (Throwable ex) {
+            } catch (CairoException ex) {
                 closePartition();
                 throw ex;
             } finally {
@@ -541,14 +538,12 @@
                     if (minMapSz > partitionStruct.getColumnMappingSize(columnIndex)) {
                         partitionStruct.addAdditionalMapping(
                                 partitionStruct.getColumnMappingStart(columnIndex),
-                                partitionStruct.getColumnMappingSize(columnIndex)
-                        );
+                                partitionStruct.getColumnMappingSize(columnIndex));
                         final long address = mapFile(
                                 ff,
                                 partitionStruct.getColumnDataFd(columnIndex),
                                 partitionStruct.getColumnStartOffset(columnIndex),
-                                minMapSz
-                        );
+                                minMapSz);
                         partitionStruct.setColumnMappingStart(columnIndex, address);
                         partitionStruct.setColumnMappingSize(columnIndex, minMapSz);
                     }
@@ -795,7 +790,7 @@
                 // so null will evaluate to just VirtualMemory.STRING_LENGTH_BYTES
                 // but for positive length values we need to subtract 2
                 // how do we do that? Lets use inverted sign bit
-                final long sz = (VmUtils.STRING_LENGTH_BYTES + 2L * (strLen + 1) - bit);
+                final long sz = (VmUtils.STRING_LENGTH_BYTES + Character.BYTES * (strLen + 1) - bit);
                 columnDataAddress += sz;
                 offset += sz;
             }
