--- conflicted
+++ resolved
@@ -770,15 +770,12 @@
 
             updateIndexes();
             txFile.commit(commitMode, this.denseSymbolMapWriters);
-<<<<<<< HEAD
             if (oooRowCount > 0) {
                 // OOO rows remain due to hysteresis
                 transientRowCountBeforeOutOfOrder = txFile.getTransientRowCount();
                 txFile.append(oooRowCount);
             }
-=======
             oooProcessPartitionRemoveCandidates();
->>>>>>> c78156c5
         }
     }
 
@@ -2307,12 +2304,8 @@
         }
     }
 
-<<<<<<< HEAD
     private void oooProcess(long lastTimestampHysteresisInMicros) {
-=======
-    private void oooProcess() {
         oooPartitionRemoveCandidates.clear();
->>>>>>> c78156c5
         oooErrorCount.set(0);
         final int workerId;
         final Thread thread = Thread.currentThread();
@@ -2514,7 +2507,6 @@
         setAppendPosition(txFile.getTransientRowCount(), true);
     }
 
-<<<<<<< HEAD
     private void oooMoveUncommittedInOrderRowsToMergeSpace(final int timestampIndex) {
         // Move uncommitted (in order) rows from the end of the last committed column files into the reorder memory
         // TODO use memcpy and make parallel
@@ -2610,7 +2602,9 @@
                 // TODO use memmove
                 Vect.memcpy(dataMem.addressOf(sourceOffset), dataMem.addressOf(targetOffset), size);
             }
-=======
+        }
+    }
+
     private void oooProcessPartitionRemoveCandidates() {
         try {
             long minTxn = TxnScoreboard.getMin(txnScoreboard);
@@ -2631,7 +2625,6 @@
         } finally {
             oooPartitionRemoveCandidates.clear();
             other.trimTo(rootLen);
->>>>>>> c78156c5
         }
     }
 
