--- conflicted
+++ resolved
@@ -1,5 +1,5 @@
 /*
- * Copyright (c) 2014. Vlad Ilyushchenko
+ * Copyright (c) 2014-2015. Vlad Ilyushchenko
  *
  * Licensed under the Apache License, Version 2.0 (the "License");
  * you may not use this file except in compliance with the License.
@@ -50,12 +50,6 @@
     }
 
     @Override
-    public String getColumnName(int index) {
-        return metadata.getColumnMetadata(index).name;
-    }
-
-    @Override
-<<<<<<< HEAD
     public RecordColumnMetadata getColumn(int index) {
         return metadata.getColumnMetadata(index);
     }
@@ -63,9 +57,5 @@
     @Override
     public RecordColumnMetadata getColumn(CharSequence name) {
         return metadata.getColumnMetadata(name);
-=======
-    public RecordMetadata getMetadata() {
-        return this;
->>>>>>> 5f69de5b
     }
 }